--- conflicted
+++ resolved
@@ -55,15 +55,6 @@
 	}
 
 	builder := NewNodeBuilder(ctx).DefaultConfig(t, true)
-<<<<<<< HEAD
-	builder.chainConfig = chainConfig
-	builder.nodeConfig = l1NodeConfigA
-	builder.L2Info = NewArbTestInfo(t, chainConfig.ChainID)
-	cleanup := builder.Build(t)
-	defer cleanup()
-	l2info, l2client, l1info, l1client := builder.L2Info, builder.L2.Client, builder.L1Info, builder.L1.Client
-	authorizeDASKeyset(t, ctx, dasSignerKey, l1info, l1client)
-=======
 	builder.nodeConfig = l1NodeConfigA
 	builder.chainConfig = chainConfig
 	builder.L2Info = nil
@@ -71,23 +62,15 @@
 	defer cleanup()
 
 	authorizeDASKeyset(t, ctx, dasSignerKey, builder.L1Info, builder.L1.Client)
->>>>>>> b7e09810
 
 	validatorConfig := arbnode.ConfigDefaultL1NonSequencerTest()
 	validatorConfig.BlockValidator.Enable = true
 	validatorConfig.DataAvailability = l1NodeConfigA.DataAvailability
 	validatorConfig.DataAvailability.RPCAggregator.Enable = false
 	AddDefaultValNode(t, ctx, validatorConfig, !arbitrator)
-<<<<<<< HEAD
-	l2B, cleanup2nd := builder.Build2ndNode(t, &SecondNodeParams{nodeConfig: validatorConfig})
-	defer cleanup2nd()
-	l2clientB, nodeB := l2B.Client, l2B.ConsensusNode
-	l2info.GenerateAccount("User2")
-=======
 	testClientB, cleanupB := builder.Build2ndNode(t, &SecondNodeParams{nodeConfig: validatorConfig})
 	defer cleanupB()
 	builder.L2Info.GenerateAccount("User2")
->>>>>>> b7e09810
 
 	perTransfer := big.NewInt(1e12)
 
@@ -142,25 +125,21 @@
 			}
 		}
 	} else {
-<<<<<<< HEAD
-		auth := l2info.GetDefaultTransactOpts("Owner", ctx)
+		auth := builder.L2Info.GetDefaultTransactOpts("Owner", ctx)
 		// deploy a test contract
 		var err error
-		_, _, simple, err = mocksgen.DeploySimple(&auth, l2client)
+		_, _, simple, err = mocksgen.DeploySimple(&auth, builder.L2.Client)
 		Require(t, err, "could not deploy contract")
 
 		tx, err := simple.StoreDifficulty(&auth)
 		Require(t, err)
-		_, err = EnsureTxSucceeded(ctx, l2client, tx)
+		_, err = EnsureTxSucceeded(ctx, builder.L2.Client, tx)
 		Require(t, err)
 		difficulty, err := simple.GetBlockDifficulty(&bind.CallOpts{})
 		Require(t, err)
 		if !arbmath.BigEquals(difficulty, common.Big1) {
 			Fatal(t, "Expected difficulty to be 1 but got:", difficulty)
 		}
-=======
-		auth := builder.L2Info.GetDefaultTransactOpts("Owner", ctx)
->>>>>>> b7e09810
 		// make auth a chain owner
 		arbDebug, err := precompilesgen.NewArbDebug(common.HexToAddress("0xff"), builder.L2.Client)
 		Require(t, err)
@@ -175,10 +154,9 @@
 		_, err = builder.L2.EnsureTxSucceeded(tx)
 		Require(t, err)
 
-<<<<<<< HEAD
 		tx, err = simple.StoreDifficulty(&auth)
 		Require(t, err)
-		_, err = EnsureTxSucceeded(ctx, l2client, tx)
+		_, err = EnsureTxSucceeded(ctx, builder.L2.Client, tx)
 		Require(t, err)
 		difficulty, err = simple.GetBlockDifficulty(&bind.CallOpts{})
 		Require(t, err)
@@ -186,12 +164,8 @@
 			Fatal(t, "Expected difficulty to be 1 but got:", difficulty)
 		}
 
-		tx = l2info.PrepareTxTo("Owner", nil, l2info.TransferGas, perTransfer, []byte{byte(vm.PUSH0)})
-		err = l2client.SendTransaction(ctx, tx)
-=======
 		tx = builder.L2Info.PrepareTxTo("Owner", nil, builder.L2Info.TransferGas, perTransfer, []byte{byte(vm.PUSH0)})
 		err = builder.L2.Client.SendTransaction(ctx, tx)
->>>>>>> b7e09810
 		Require(t, err)
 		_, err = builder.L2.EnsureTxSucceeded(tx)
 		Require(t, err)
