// Copyright 2021-2022, Offchain Labs, Inc.
// For license information, see https://github.com/nitro/blob/master/LICENSE

package arbtest

import (
	"context"
	"math/big"
	"math/rand"
	"strings"
	"sync"
	"sync/atomic"
	"testing"
	"time"

	"github.com/ethereum/go-ethereum/common"
	"github.com/ethereum/go-ethereum/core"
	"github.com/offchainlabs/nitro/execution/gethexec"
	"github.com/offchainlabs/nitro/util/arbmath"
)

func TestSequencerParallelNonces(t *testing.T) {
	t.Parallel()
	ctx, cancel := context.WithCancel(context.Background())
	defer cancel()

	config := gethexec.ConfigDefaultTest()
	config.Sequencer.NonceFailureCacheExpiry = time.Minute
<<<<<<< HEAD
	l2info, node, client := CreateTestL2WithConfig(t, ctx, nil, config, false, nil)
=======
	l2info, node, client := CreateTestL2WithConfig(t, ctx, nil, nil, config, false)
>>>>>>> 63932659
	defer node.StopAndWait()

	l2info.GenerateAccount("Destination")

	wg := sync.WaitGroup{}
	for thread := 0; thread < 10; thread++ {
		wg.Add(1)
		go func() {
			defer wg.Done()
			for i := 0; i < 10; i++ {
				tx := l2info.PrepareTx("Owner", "Destination", l2info.TransferGas, common.Big1, nil)
				// Sleep a random amount of time up to 20 milliseconds
				time.Sleep(time.Millisecond * time.Duration(rand.Intn(20)))
				t.Log("Submitting transaction with nonce", tx.Nonce())
				err := client.SendTransaction(ctx, tx)
				Require(t, err)
				t.Log("Got response for transaction with nonce", tx.Nonce())
			}
		}()
	}
	wg.Wait()

	addr := l2info.GetAddress("Destination")
	balance, err := client.BalanceAt(ctx, addr, nil)
	Require(t, err)
	if !arbmath.BigEquals(balance, big.NewInt(100)) {
		Fatal(t, "Unexpected user balance", balance)
	}
}

func TestSequencerNonceTooHigh(t *testing.T) {
	t.Parallel()
	ctx, cancel := context.WithCancel(context.Background())
	defer cancel()

<<<<<<< HEAD
	config := arbnode.ConfigDefaultL2Test()
	l2info, node, client := CreateTestL2WithConfig(t, ctx, nil, config, false, nil)
=======
	config := gethexec.ConfigDefaultTest()
	l2info, node, client := CreateTestL2WithConfig(t, ctx, nil, nil, config, false)
>>>>>>> 63932659
	defer node.StopAndWait()

	l2info.GetInfoWithPrivKey("Owner").Nonce++

	before := time.Now()
	tx := l2info.PrepareTx("Owner", "Owner", l2info.TransferGas, common.Big0, nil)
	err := client.SendTransaction(ctx, tx)
	if err == nil {
		Fatal(t, "No error when nonce was too high")
	}
	if !strings.Contains(err.Error(), core.ErrNonceTooHigh.Error()) {
		Fatal(t, "Unexpected transaction error", err)
	}
	elapsed := time.Since(before)
	if elapsed > 2*config.Sequencer.NonceFailureCacheExpiry {
		Fatal(t, "Sequencer took too long to respond with nonce too high")
	}
}

func TestSequencerNonceTooHighQueueFull(t *testing.T) {
	t.Parallel()
	ctx, cancel := context.WithCancel(context.Background())
	defer cancel()

	config := gethexec.ConfigDefaultTest()
	config.Sequencer.NonceFailureCacheSize = 5
	config.Sequencer.NonceFailureCacheExpiry = time.Minute
<<<<<<< HEAD
	l2info, node, client := CreateTestL2WithConfig(t, ctx, nil, config, false, nil)
=======
	l2info, node, client := CreateTestL2WithConfig(t, ctx, nil, nil, config, false)
>>>>>>> 63932659
	defer node.StopAndWait()

	count := 15
	var completed uint64
	for i := 0; i < count; i++ {
		l2info.GetInfoWithPrivKey("Owner").Nonce++
		tx := l2info.PrepareTx("Owner", "Owner", l2info.TransferGas, common.Big0, nil)
		go func() {
			err := client.SendTransaction(ctx, tx)
			if err == nil {
				Fatal(t, "No error when nonce was too high")
			}
			atomic.AddUint64(&completed, 1)
		}()
	}

	for wait := 9; wait >= 0; wait-- {
		got := int(atomic.LoadUint64(&completed))
		expected := count - config.Sequencer.NonceFailureCacheSize
		if got == expected {
			break
		}
		if wait == 0 || got > expected {
			Fatal(t, "Wrong number of transaction responses; got", got, "but expected", expected)
		}
		time.Sleep(time.Millisecond * 100)
	}
}<|MERGE_RESOLUTION|>--- conflicted
+++ resolved
@@ -26,11 +26,7 @@
 
 	config := gethexec.ConfigDefaultTest()
 	config.Sequencer.NonceFailureCacheExpiry = time.Minute
-<<<<<<< HEAD
-	l2info, node, client := CreateTestL2WithConfig(t, ctx, nil, config, false, nil)
-=======
-	l2info, node, client := CreateTestL2WithConfig(t, ctx, nil, nil, config, false)
->>>>>>> 63932659
+	l2info, node, client := CreateTestL2WithConfig(t, ctx, nil, nil, config, false, nil)
 	defer node.StopAndWait()
 
 	l2info.GenerateAccount("Destination")
@@ -66,13 +62,8 @@
 	ctx, cancel := context.WithCancel(context.Background())
 	defer cancel()
 
-<<<<<<< HEAD
-	config := arbnode.ConfigDefaultL2Test()
-	l2info, node, client := CreateTestL2WithConfig(t, ctx, nil, config, false, nil)
-=======
 	config := gethexec.ConfigDefaultTest()
-	l2info, node, client := CreateTestL2WithConfig(t, ctx, nil, nil, config, false)
->>>>>>> 63932659
+	l2info, node, client := CreateTestL2WithConfig(t, ctx, nil, nil, config, false, nil)
 	defer node.StopAndWait()
 
 	l2info.GetInfoWithPrivKey("Owner").Nonce++
@@ -100,11 +91,7 @@
 	config := gethexec.ConfigDefaultTest()
 	config.Sequencer.NonceFailureCacheSize = 5
 	config.Sequencer.NonceFailureCacheExpiry = time.Minute
-<<<<<<< HEAD
-	l2info, node, client := CreateTestL2WithConfig(t, ctx, nil, config, false, nil)
-=======
-	l2info, node, client := CreateTestL2WithConfig(t, ctx, nil, nil, config, false)
->>>>>>> 63932659
+	l2info, node, client := CreateTestL2WithConfig(t, ctx, nil, nil, config, false, nil)
 	defer node.StopAndWait()
 
 	count := 15
