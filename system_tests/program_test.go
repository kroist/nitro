--- conflicted
+++ resolved
@@ -495,16 +495,12 @@
 }
 
 func TestProgramEvmData(t *testing.T) {
-<<<<<<< HEAD
-	ctx, _, l2info, l2client, auth, evmDataAddr, cleanup := setupProgramTest(t, rustFile("evm-data"), true)
-=======
 	t.Parallel()
 	testEvmData(t, true)
 }
 
 func testEvmData(t *testing.T, jit bool) {
-	ctx, node, l2info, l2client, auth, dataAddr, cleanup := setupProgramTest(t, rustFile("evm-data"), jit)
->>>>>>> 89def1a8
+	ctx, node, l2info, l2client, auth, evmDataAddr, cleanup := setupProgramTest(t, rustFile("evm-data"), jit)
 	defer cleanup()
 
 	ensure := func(tx *types.Transaction, err error) *types.Receipt {
