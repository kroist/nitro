// Copyright 2022-2023, Offchain Labs, Inc.
// For license information, see https://github.com/OffchainLabs/nitro/blob/master/LICENSE

package arbtest

import (
	"bytes"
	"context"
	"fmt"
	"math/big"
	"math/rand"
	"os"
	"testing"
	"time"

	"github.com/ethereum/go-ethereum"
	"github.com/ethereum/go-ethereum/accounts/abi/bind"
	"github.com/ethereum/go-ethereum/common"
	"github.com/ethereum/go-ethereum/core/state"
	"github.com/ethereum/go-ethereum/core/types"
	"github.com/ethereum/go-ethereum/core/vm"
	"github.com/ethereum/go-ethereum/crypto"
	"github.com/ethereum/go-ethereum/ethclient"
	"github.com/ethereum/go-ethereum/params"
	"github.com/offchainlabs/nitro/arbcompress"
	"github.com/offchainlabs/nitro/arbnode"
	"github.com/offchainlabs/nitro/arbos/util"
	"github.com/offchainlabs/nitro/solgen/go/mocksgen"
	"github.com/offchainlabs/nitro/solgen/go/precompilesgen"
	"github.com/offchainlabs/nitro/util/arbmath"
	"github.com/offchainlabs/nitro/util/colors"
	"github.com/offchainlabs/nitro/util/testhelpers"
)

func TestProgramKeccak(t *testing.T) {
	t.Parallel()
	keccakTest(t, true)
}

<<<<<<< HEAD
func TestProgramKeccakArb(t *testing.T) {
	keccakTest(t, false)
}

func TestProgramKeccak_ReusesOtherDuplicateProgramCompiledCode(t *testing.T) {
	file := rustFile("keccak")
	ctx, _, _, l2client, auth, cleanup := setupProgramTest(t, file, true)
	defer cleanup()
	programAddress := deployWasm(t, ctx, auth, l2client, file)
	otherAddressSameCode := deployWasm(t, ctx, auth, l2client, file)
	if programAddress == otherAddressSameCode {
		Fail(t, "expected to deploy at two separate program addresses")
	}
}

=======
>>>>>>> 138dc145
func keccakTest(t *testing.T, jit bool) {
	ctx, node, _, l2client, auth, cleanup := setupProgramTest(t, rustFile("keccak"), jit)
	defer cleanup()
	programAddress := deployWasm(t, ctx, auth, l2client, rustFile("keccak"))
	otherAddressSameCode := deployWasm(t, ctx, auth, l2client, rustFile("keccak"))
	if programAddress == otherAddressSameCode {
		Fail(t, "expected to deploy at two separate program addresses")
	}

	arbWasm, err := precompilesgen.NewArbWasm(types.ArbWasmAddress, l2client)
	Require(t, err)
	stylusVersion, err := arbWasm.StylusVersion(nil)
	Require(t, err)
	programVersion, err := arbWasm.ProgramVersion(nil, programAddress)
	Require(t, err)
	if programVersion != stylusVersion || stylusVersion == 0 {
		Fail(t, "unexpected versions", stylusVersion, programVersion)
	}

	preimage := []byte("°º¤ø,¸,ø¤°º¤ø,¸,ø¤°º¤ø,¸ nyan nyan ~=[,,_,,]:3 nyan nyan")
	correct := crypto.Keccak256Hash(preimage)

	args := []byte{0x01} // keccak the preimage once
	args = append(args, preimage...)

	timed(t, "execute", func() {
		result := sendContractCall(t, ctx, programAddress, l2client, args)
		if len(result) != 32 {
			Fail(t, "unexpected return result: ", "result", result)
		}
		hash := common.BytesToHash(result)
		if hash != correct {
			Fail(t, "computed hash mismatch", hash, correct)
		}
		colors.PrintGrey("keccak(x) = ", hash)
	})

	ensure := func(tx *types.Transaction, err error) *types.Receipt {
		t.Helper()
		Require(t, err)
		receipt, err := EnsureTxSucceeded(ctx, l2client, tx)
		Require(t, err)
		return receipt
	}

	// do a mutating call for proving's sake
	_, tx, mock, err := mocksgen.DeployProgramTest(&auth, l2client)
	ensure(tx, err)
	ensure(mock.CallKeccak(&auth, programAddress, args))

	validateBlocks(t, 1, jit, ctx, node, l2client)
}

func TestProgramErrors(t *testing.T) {
	t.Parallel()
	errorTest(t, true)
}

func errorTest(t *testing.T, jit bool) {
	ctx, node, l2info, l2client, auth, cleanup := setupProgramTest(t, rustFile("fallible"), jit)
	defer cleanup()

	programAddress := deployWasm(t, ctx, auth, l2client, rustFile("fallible"))

	// ensure tx passes
	tx := l2info.PrepareTxTo("Owner", &programAddress, l2info.TransferGas, nil, []byte{0x01})
	Require(t, l2client.SendTransaction(ctx, tx))
	_, err := EnsureTxSucceeded(ctx, l2client, tx)
	Require(t, err)

	// ensure tx fails
	tx = l2info.PrepareTxTo("Owner", &programAddress, l2info.TransferGas, nil, []byte{0x00})
	Require(t, l2client.SendTransaction(ctx, tx))
	receipt, err := WaitForTx(ctx, l2client, tx.Hash(), 5*time.Second)
	Require(t, err)
	if receipt.Status != types.ReceiptStatusFailed {
		Fail(t, "call should have failed")
	}

	validateBlocks(t, 7, jit, ctx, node, l2client)
}

func TestProgramStorage(t *testing.T) {
<<<<<<< HEAD
	ctx, _, l2info, l2client, auth, cleanup := setupProgramTest(t, rustFile("storage"), true)
=======
	t.Parallel()
	storageTest(t, true)
}

func storageTest(t *testing.T, jit bool) {
	ctx, node, l2info, l2client, _, programAddress, cleanup := setupProgramTest(t, rustFile("storage"), jit)
>>>>>>> 138dc145
	defer cleanup()
	programAddress := deployWasm(t, ctx, auth, l2client, rustFile("storage"))

	ensure := func(tx *types.Transaction, err error) *types.Receipt {
		t.Helper()
		Require(t, err)
		receipt, err := EnsureTxSucceeded(ctx, l2client, tx)
		Require(t, err)
		return receipt
	}

	key := testhelpers.RandomHash()
	value := testhelpers.RandomHash()
	tx := l2info.PrepareTxTo("Owner", &programAddress, l2info.TransferGas, nil, argsForStorageWrite(key, value))
	ensure(tx, l2client.SendTransaction(ctx, tx))
	assertStorageAt(t, ctx, l2client, programAddress, key, value)

	validateBlocks(t, 2, jit, ctx, node, l2client)
}

func TestProgramCalls(t *testing.T) {
<<<<<<< HEAD
	ctx, _, l2info, l2client, auth, cleanup := setupProgramTest(t, rustFile("multicall"), true)
=======
	t.Parallel()
	testCalls(t, true)
}

func testCalls(t *testing.T, jit bool) {
	ctx, node, l2info, l2client, auth, callsAddr, cleanup := setupProgramTest(t, rustFile("multicall"), jit)
>>>>>>> 138dc145
	defer cleanup()
	callsAddr := deployWasm(t, ctx, auth, l2client, rustFile("multicall"))

	ensure := func(tx *types.Transaction, err error) *types.Receipt {
		t.Helper()
		Require(t, err)
		receipt, err := EnsureTxSucceeded(ctx, l2client, tx)
		Require(t, err)
		return receipt
	}

	expectFailure := func(to common.Address, data []byte, errMsg string) {
		t.Helper()
		msg := ethereum.CallMsg{
			To:    &to,
			Value: big.NewInt(0),
			Data:  data,
		}
		_, err := l2client.CallContract(ctx, msg, nil)
		if err == nil {
			Fail(t, "call should have failed with", errMsg)
		}
		expected := fmt.Sprintf("execution reverted%v", errMsg)
		if err.Error() != expected {
			Fail(t, "wrong error", err.Error(), expected)
		}

		// execute onchain for proving's sake
		tx := l2info.PrepareTxTo("Owner", &callsAddr, 1e9, nil, data)
		Require(t, l2client.SendTransaction(ctx, tx))
		EnsureTxFailed(t, ctx, l2client, tx)
	}

	storeAddr := deployWasm(t, ctx, auth, l2client, rustFile("storage"))
	keccakAddr := deployWasm(t, ctx, auth, l2client, rustFile("keccak"))
	mockAddr, tx, _, err := mocksgen.DeployProgramTest(&auth, l2client)
	ensure(tx, err)

	colors.PrintGrey("multicall.wasm ", callsAddr)
	colors.PrintGrey("storage.wasm   ", storeAddr)
	colors.PrintGrey("keccak.wasm    ", keccakAddr)
	colors.PrintGrey("mock.evm       ", mockAddr)

	kinds := make(map[vm.OpCode]byte)
	kinds[vm.CALL] = 0x00
	kinds[vm.DELEGATECALL] = 0x01
	kinds[vm.STATICCALL] = 0x02

	makeCalldata := func(opcode vm.OpCode, address common.Address, value *big.Int, calldata []byte) []byte {
		args := []byte{0x01}
		length := 21 + len(calldata)
		if opcode == vm.CALL {
			length += 32
		}
		args = append(args, arbmath.Uint32ToBytes(uint32(length))...)
		args = append(args, kinds[opcode])
		if opcode == vm.CALL {
			if value == nil {
				value = common.Big0
			}
			args = append(args, common.BigToHash(value).Bytes()...)
		}
		args = append(args, address.Bytes()...)
		args = append(args, calldata...)
		return args
	}
	appendCall := func(calls []byte, opcode vm.OpCode, address common.Address, inner []byte) []byte {
		calls[0] += 1 // add another call
		calls = append(calls, makeCalldata(opcode, address, nil, inner)[1:]...)
		return calls
	}

	checkTree := func(opcode vm.OpCode, dest common.Address) map[common.Hash]common.Hash {
		colors.PrintBlue("Checking storage after call tree with ", opcode)
		slots := make(map[common.Hash]common.Hash)
		zeroHashBytes := common.BigToHash(common.Big0).Bytes()

		var nest func(level uint) []uint8
		nest = func(level uint) []uint8 {
			args := []uint8{}

			if level == 0 {
				// call storage.wasm
				args = append(args, kinds[opcode])
				if opcode == vm.CALL {
					args = append(args, zeroHashBytes...)
				}
				args = append(args, storeAddr[:]...)

				key := testhelpers.RandomHash()
				value := testhelpers.RandomHash()
				slots[key] = value

				// insert value @ key
				args = append(args, argsForStorageWrite(key, value)...)
				return args
			}

			// do the two following calls
			args = append(args, 0x00)
			args = append(args, zeroHashBytes...)
			args = append(args, callsAddr[:]...)
			args = append(args, 2)

			for i := 0; i < 2; i++ {
				inner := nest(level - 1)
				args = append(args, arbmath.Uint32ToBytes(uint32(len(inner)))...)
				args = append(args, inner...)
			}
			return args
		}
		tree := nest(3)[53:]
		tx = l2info.PrepareTxTo("Owner", &callsAddr, 1e9, nil, tree)
		ensure(tx, l2client.SendTransaction(ctx, tx))

		for key, value := range slots {
			assertStorageAt(t, ctx, l2client, dest, key, value)
		}
		return slots
	}

	slots := checkTree(vm.CALL, storeAddr)
	checkTree(vm.DELEGATECALL, callsAddr)

	colors.PrintBlue("Checking static call")
	calldata := []byte{0}
	expected := []byte{}
	for key, value := range slots {
		calldata = appendCall(calldata, vm.STATICCALL, storeAddr, argsForStorageRead(key))
		expected = append(expected, value[:]...)
	}
	values := sendContractCall(t, ctx, callsAddr, l2client, calldata)
	if !bytes.Equal(expected, values) {
		Fail(t, "wrong results static call", common.Bytes2Hex(expected), common.Bytes2Hex(values))
	}
	tx = l2info.PrepareTxTo("Owner", &callsAddr, 1e9, nil, calldata)
	ensure(tx, l2client.SendTransaction(ctx, tx))

	colors.PrintBlue("Checking static call write protection")
	writeKey := append([]byte{0x1}, testhelpers.RandomHash().Bytes()...)
	writeKey = append(writeKey, testhelpers.RandomHash().Bytes()...)
	expectFailure(callsAddr, makeCalldata(vm.STATICCALL, storeAddr, nil, writeKey), "")

	// mechanisms for creating calldata
	burnArbGas, _ := util.NewCallParser(precompilesgen.ArbosTestABI, "burnArbGas")
	customRevert, _ := util.NewCallParser(precompilesgen.ArbDebugABI, "customRevert")
	legacyError, _ := util.NewCallParser(precompilesgen.ArbDebugABI, "legacyError")
	callKeccak, _ := util.NewCallParser(mocksgen.ProgramTestABI, "callKeccak")
	pack := func(data []byte, err error) []byte {
		Require(t, err)
		return data
	}

	colors.PrintBlue("Calling the ArbosTest precompile (Rust => precompile)")
	testPrecompile := func(gas uint64) uint64 {
		// Call the burnArbGas() precompile from Rust
		args := makeCalldata(vm.CALL, types.ArbosTestAddress, nil, pack(burnArbGas(big.NewInt(int64(gas)))))
		tx := l2info.PrepareTxTo("Owner", &callsAddr, 1e9, nil, args)
		receipt := ensure(tx, l2client.SendTransaction(ctx, tx))
		return receipt.GasUsed - receipt.GasUsedForL1
	}

	smallGas := testhelpers.RandomUint64(2000, 8000)
	largeGas := smallGas + testhelpers.RandomUint64(2000, 8000)
	small := testPrecompile(smallGas)
	large := testPrecompile(largeGas)

	if !arbmath.Within(large-small, largeGas-smallGas, 1) {
		ratio := float64(int64(large)-int64(small)) / float64(int64(largeGas)-int64(smallGas))
		Fail(t, "inconsistent burns", large, small, largeGas, smallGas, ratio)
	}

	colors.PrintBlue("Checking consensus revert data (Rust => precompile)")
	args := makeCalldata(vm.CALL, types.ArbDebugAddress, nil, pack(customRevert(uint64(32))))
	spider := ": error Custom(32, This spider family wards off bugs: /\\oo/\\ //\\(oo)//\\ /\\oo/\\, true)"
	expectFailure(callsAddr, args, spider)

	colors.PrintBlue("Checking non-consensus revert data (Rust => precompile)")
	args = makeCalldata(vm.CALL, types.ArbDebugAddress, nil, pack(legacyError()))
	expectFailure(callsAddr, args, "")

	colors.PrintBlue("Checking success (Rust => Solidity => Rust)")
	rustArgs := append([]byte{0x01}, []byte(spider)...)
	mockArgs := makeCalldata(vm.CALL, mockAddr, nil, pack(callKeccak(keccakAddr, rustArgs)))
	tx = l2info.PrepareTxTo("Owner", &callsAddr, 1e9, nil, mockArgs)
	ensure(tx, l2client.SendTransaction(ctx, tx))

	colors.PrintBlue("Checking call with value (Rust => EOA)")
	eoa := testhelpers.RandomAddress()
	value := testhelpers.RandomCallValue(1e12)
	args = makeCalldata(vm.CALL, eoa, value, []byte{})
	tx = l2info.PrepareTxTo("Owner", &callsAddr, 1e9, value, args)
	ensure(tx, l2client.SendTransaction(ctx, tx))
	balance := GetBalance(t, ctx, l2client, eoa)
	if !arbmath.BigEquals(balance, value) {
		Fail(t, balance, value)
	}

	blocks := []uint64{11}
	validateBlockRange(t, blocks, jit, ctx, node, l2client)
}

func TestProgramLogs(t *testing.T) {
<<<<<<< HEAD
	ctx, _, l2info, l2client, auth, cleanup := setupProgramTest(t, rustFile("log"), true)
=======
	t.Parallel()
	testLogs(t, true)
}

func testLogs(t *testing.T, jit bool) {
	ctx, node, l2info, l2client, _, logAddr, cleanup := setupProgramTest(t, rustFile("log"), jit)
>>>>>>> 138dc145
	defer cleanup()
	logAddr := deployWasm(t, ctx, auth, l2client, rustFile("log"))

	ensure := func(tx *types.Transaction, err error) *types.Receipt {
		t.Helper()
		Require(t, err)
		receipt, err := EnsureTxSucceeded(ctx, l2client, tx)
		Require(t, err)
		return receipt
	}

	encode := func(topics []common.Hash, data []byte) []byte {
		args := []byte{byte(len(topics))}
		for _, topic := range topics {
			args = append(args, topic[:]...)
		}
		args = append(args, data...)
		return args
	}
	randBytes := func(min, max uint64) []byte {
		return testhelpers.RandomSlice(testhelpers.RandomUint64(min, max))
	}

	for i := 0; i <= 4; i++ {
		colors.PrintGrey("Emitting ", i, " topics")
		topics := make([]common.Hash, i)
		for j := 0; j < i; j++ {
			topics[j] = testhelpers.RandomHash()
		}
		data := randBytes(0, 48)
		args := encode(topics, data)
		tx := l2info.PrepareTxTo("Owner", &logAddr, 1e9, nil, args)
		receipt := ensure(tx, l2client.SendTransaction(ctx, tx))

		if len(receipt.Logs) != 1 {
			Fail(t, "wrong number of logs", len(receipt.Logs))
		}
		log := receipt.Logs[0]
		if !bytes.Equal(log.Data, data) {
			Fail(t, "data mismatch", log.Data, data)
		}
		if len(log.Topics) != len(topics) {
			Fail(t, "topics mismatch", len(log.Topics), len(topics))
		}
		for j := 0; j < i; j++ {
			if log.Topics[j] != topics[j] {
				Fail(t, "topic mismatch", log.Topics, topics)
			}
		}
	}

	tooMany := encode([]common.Hash{{}, {}, {}, {}, {}}, []byte{})
	tx := l2info.PrepareTxTo("Owner", &logAddr, l2info.TransferGas, nil, tooMany)
	Require(t, l2client.SendTransaction(ctx, tx))
	EnsureTxFailed(t, ctx, l2client, tx)

	validateBlocks(t, 11, jit, ctx, node, l2client)
}

func TestProgramCreate(t *testing.T) {
<<<<<<< HEAD
	ctx, _, l2info, l2client, auth, cleanup := setupProgramTest(t, rustFile("create"), true)
=======
	t.Parallel()
	testCreate(t, true)
}

func testCreate(t *testing.T, jit bool) {
	ctx, node, l2info, l2client, auth, createAddr, cleanup := setupProgramTest(t, rustFile("create"), jit)
>>>>>>> 138dc145
	defer cleanup()
	createAddr := deployWasm(t, ctx, auth, l2client, rustFile("create"))

	ensure := func(tx *types.Transaction, err error) *types.Receipt {
		t.Helper()
		Require(t, err)
		receipt, err := EnsureTxSucceeded(ctx, l2client, tx)
		Require(t, err)
		return receipt
	}

	deployWasm := readWasmFile(t, rustFile("storage"))
	deployCode := deployContractInitCode(deployWasm, false)
	startValue := testhelpers.RandomCallValue(1e12)
	salt := testhelpers.RandomHash()

	create := func(createArgs []byte, correctStoreAddr common.Address) {
		tx := l2info.PrepareTxTo("Owner", &createAddr, 1e9, startValue, createArgs)
		receipt := ensure(tx, l2client.SendTransaction(ctx, tx))
		storeAddr := common.BytesToAddress(receipt.Logs[0].Topics[0][:])
		if storeAddr == (common.Address{}) {
			Fail(t, "failed to deploy storage.wasm")
		}
		colors.PrintBlue("deployed keccak to ", storeAddr.Hex())
		balance, err := l2client.BalanceAt(ctx, storeAddr, nil)
		Require(t, err)
		if !arbmath.BigEquals(balance, startValue) {
			Fail(t, "storage.wasm has the wrong balance", balance, startValue)
		}

		// compile the program
		arbWasm, err := precompilesgen.NewArbWasm(types.ArbWasmAddress, l2client)
		Require(t, err)
		ensure(arbWasm.CompileProgram(&auth, storeAddr))

		// check the program works
		key := testhelpers.RandomHash()
		value := testhelpers.RandomHash()
		tx = l2info.PrepareTxTo("Owner", &storeAddr, 1e9, nil, argsForStorageWrite(key, value))
		ensure(tx, l2client.SendTransaction(ctx, tx))
		assertStorageAt(t, ctx, l2client, storeAddr, key, value)

		if storeAddr != correctStoreAddr {
			Fail(t, "program deployed to the wrong address", storeAddr, correctStoreAddr)
		}
	}

	create1Args := []byte{0x01}
	create1Args = append(create1Args, common.BigToHash(startValue).Bytes()...)
	create1Args = append(create1Args, deployCode...)

	create2Args := []byte{0x02}
	create2Args = append(create2Args, common.BigToHash(startValue).Bytes()...)
	create2Args = append(create2Args, salt[:]...)
	create2Args = append(create2Args, deployCode...)

	create1Addr := crypto.CreateAddress(createAddr, 1)
	create2Addr := crypto.CreateAddress2(createAddr, salt, crypto.Keccak256(deployCode))
	create(create1Args, create1Addr)
	create(create2Args, create2Addr)

	revertData := []byte("✌(✰‿✰)✌ ┏(✰‿✰)┛ ┗(✰‿✰)┓ ┗(✰‿✰)┛ ┏(✰‿✰)┓ ✌(✰‿✰)✌")
	revertArgs := []byte{0x01}
	revertArgs = append(revertArgs, common.BigToHash(startValue).Bytes()...)
	revertArgs = append(revertArgs, deployContractInitCode(revertData, true)...)

	_, tx, mock, err := mocksgen.DeployProgramTest(&auth, l2client)
	ensure(tx, err)
	auth.Value = startValue
	ensure(mock.CheckRevertData(&auth, createAddr, revertArgs, revertData))

	// validate just the opcodes
	blocks := []uint64{5, 6}
	validateBlockRange(t, blocks, jit, ctx, node, l2client)
}

func TestProgramEvmData(t *testing.T) {
<<<<<<< HEAD
	ctx, _, l2info, l2client, auth, cleanup := setupProgramTest(t, rustFile("evm-data"), true)
=======
	t.Parallel()
	testEvmData(t, true)
}

func testEvmData(t *testing.T, jit bool) {
	ctx, node, l2info, l2client, auth, dataAddr, cleanup := setupProgramTest(t, rustFile("evm-data"), jit)
>>>>>>> 138dc145
	defer cleanup()
	dataAddr := deployWasm(t, ctx, auth, l2client, rustFile("evm-data"))

	ensure := func(tx *types.Transaction, err error) *types.Receipt {
		t.Helper()
		Require(t, err)
		receipt, err := EnsureTxSucceeded(ctx, l2client, tx)
		Require(t, err)
		return receipt
	}

	_, tx, mock, err := mocksgen.DeployProgramTest(&auth, l2client)
	ensure(tx, err)

	expected := testhelpers.RandomAddress()
	opts := bind.CallOpts{
		From: expected,
	}
	result, err := mock.StaticcallProgram(&opts, dataAddr, []byte{})
	Require(t, err)
	if len(result) != 20 {
		Fail(t, "unexpected return result: ", result)
	}
	origin := common.BytesToAddress(result)
	if origin != expected {
		Fail(t, "origin mismatch: ", expected, origin)
	}

	tx = l2info.PrepareTxTo("Owner", &dataAddr, 1e9, nil, []byte{})
	ensure(tx, l2client.SendTransaction(ctx, tx))

	validateBlocks(t, 1, jit, ctx, node, l2client)
}

func setupProgramTest(t *testing.T, file string, jit bool) (
	context.Context, *arbnode.Node, *BlockchainTestInfo, *ethclient.Client, bind.TransactOpts, func(),
) {
	ctx, cancel := context.WithCancel(context.Background())
	rand.Seed(time.Now().UTC().UnixNano())

	chainConfig := params.ArbitrumDevTestChainConfig()
	l2config := arbnode.ConfigDefaultL1Test()
	l2config.BlockValidator.Enable = true
	l2config.BatchPoster.Enable = true
	l2config.L1Reader.Enable = true
	l2config.Sequencer.MaxRevertGasReject = 0
	l2config.L1Reader.OldHeaderTimeout = 10 * time.Minute
	AddDefaultValNode(t, ctx, l2config, jit)

	l2info, node, l2client, _, _, _, l1stack := createTestNodeOnL1WithConfig(t, ctx, true, l2config, chainConfig, nil)

	cleanup := func() {
		requireClose(t, l1stack)
		node.StopAndWait()
		cancel()
	}

	auth := l2info.GetDefaultTransactOpts("Owner", ctx)

	arbOwner, err := precompilesgen.NewArbOwner(types.ArbOwnerAddress, l2client)
	Require(t, err)
	arbDebug, err := precompilesgen.NewArbDebug(types.ArbDebugAddress, l2client)
	Require(t, err)

	ensure := func(tx *types.Transaction, err error) *types.Receipt {
		t.Helper()
		Require(t, err)
		receipt, err := EnsureTxSucceeded(ctx, l2client, tx)
		Require(t, err)
		return receipt
	}

	// Set random pricing params. Note that the ink price is measured in bips,
	// so an ink price of 10k means that 1 evm gas buys exactly 1 ink.
	// We choose a range on both sides of this value.
	inkPrice := testhelpers.RandomUint64(0, 20000)     // evm to ink
	wasmHostioInk := testhelpers.RandomUint64(0, 5000) // amount of ink
	colors.PrintMint(fmt.Sprintf("ink price=%d, HostIO ink=%d", inkPrice, wasmHostioInk))

	ensure(arbDebug.BecomeChainOwner(&auth))
	ensure(arbOwner.SetInkPrice(&auth, inkPrice))
	ensure(arbOwner.SetWasmHostioInk(&auth, wasmHostioInk))
	return ctx, node, l2info, l2client, auth, cleanup
}

func readWasmFile(t *testing.T, file string) []byte {
	wasmSource, err := os.ReadFile(file)
	Require(t, err)
	wasm, err := arbcompress.CompressWell(wasmSource)
	Require(t, err)

	toKb := func(data []byte) float64 { return float64(len(data)) / 1024.0 }
	colors.PrintMint(fmt.Sprintf("WASM len %.2fK vs %.2fK", toKb(wasm), toKb(wasmSource)))

	wasm = append(state.StylusPrefix, wasm...)
	return wasm
}

func deployWasm(
	t *testing.T, ctx context.Context, auth bind.TransactOpts, l2client *ethclient.Client, file string,
) common.Address {
	wasm := readWasmFile(t, file)
	programAddress := deployContract(t, ctx, auth, l2client, wasm)
	colors.PrintBlue("program deployed to ", programAddress.Hex())

	arbWasm, err := precompilesgen.NewArbWasm(types.ArbWasmAddress, l2client)
	Require(t, err)

	timed(t, "compile", func() {
		tx, err := arbWasm.CompileProgram(&auth, programAddress)
		Require(t, err)
		_, err = EnsureTxSucceeded(ctx, l2client, tx)
		Require(t, err)
	})

	return programAddress
}

func argsForStorageRead(key common.Hash) []byte {
	args := []byte{0x00}
	args = append(args, key[:]...)
	return args
}

func argsForStorageWrite(key, value common.Hash) []byte {
	args := []byte{0x01}
	args = append(args, key[:]...)
	args = append(args, value[:]...)
	return args
}

func assertStorageAt(
	t *testing.T, ctx context.Context, l2client *ethclient.Client, contract common.Address, key, value common.Hash,
) {
	storedBytes, err := l2client.StorageAt(ctx, contract, key, nil)
	Require(t, err)
	storedValue := common.BytesToHash(storedBytes)
	if value != storedValue {
		Fail(t, "wrong value", value, storedValue)
	}
}

func rustFile(name string) string {
	return fmt.Sprintf("../arbitrator/stylus/tests/%v/target/wasm32-unknown-unknown/release/%v.wasm", name, name)
}

func validateBlocks(
	t *testing.T, start uint64, jit bool, ctx context.Context, node *arbnode.Node, l2client *ethclient.Client,
) {
	if jit || start == 0 {
		start = 1
	}

	blockHeight, err := l2client.BlockNumber(ctx)
	Require(t, err)

	blocks := []uint64{}
	for i := start; i <= blockHeight; i++ {
		blocks = append(blocks, i)
	}
	validateBlockRange(t, blocks, jit, ctx, node, l2client)
}

func validateBlockRange(
	t *testing.T, blocks []uint64, jit bool, ctx context.Context, node *arbnode.Node, l2client *ethclient.Client,
) {
	doUntil(t, 20*time.Millisecond, 250, func() bool {
		batchCount, err := node.InboxTracker.GetBatchCount()
		Require(t, err)
		meta, err := node.InboxTracker.GetBatchMetadata(batchCount - 1)
		Require(t, err)
		messageCount, err := node.ArbInterface.TransactionStreamer().GetMessageCount()
		Require(t, err)
		return meta.MessageCount == messageCount
	})

	blockHeight, err := l2client.BlockNumber(ctx)
	Require(t, err)

	// validate everything
	if jit {
		blocks = []uint64{}
		for i := uint64(1); i <= blockHeight; i++ {
			blocks = append(blocks, i)
		}
	}

	success := true
	for _, block := range blocks {
		header, err := l2client.HeaderByNumber(ctx, arbmath.UintToBig(block))
		Require(t, err)

		now := time.Now()
		correct, err := node.StatelessBlockValidator.ValidateBlock(ctx, header, false, common.Hash{})
		Require(t, err, "block", block)
		passed := formatTime(time.Since(now))
		if correct {
			colors.PrintMint("yay!! we validated block ", block, " in ", passed)
		} else {
			colors.PrintRed("failed to validate block ", block, " in ", passed)
		}
		success = success && correct
	}
	if !success {
		Fail(t)
	}
}

func timed(t *testing.T, message string, lambda func()) {
	t.Helper()
	now := time.Now()
	lambda()
	passed := time.Since(now)
	colors.PrintBlue("Time to ", message, ": ", passed.String())
}

func formatTime(duration time.Duration) string {
	span := float64(duration.Nanoseconds())
	unit := 0
	units := []string{"ns", "μs", "ms", "s", "min", "h", "d", "w", "mo", "yr", "dec", "cent", "mill", "eon"}
	scale := []float64{1000., 1000., 1000., 60., 60., 24., 7., 4.34, 12., 10., 10., 10., 1000000.}
	for span >= scale[unit] && unit < len(scale) {
		span /= scale[unit]
		unit += 1
	}
	return fmt.Sprintf("%.2f%s", span, units[unit])
}<|MERGE_RESOLUTION|>--- conflicted
+++ resolved
@@ -37,7 +37,6 @@
 	keccakTest(t, true)
 }
 
-<<<<<<< HEAD
 func TestProgramKeccakArb(t *testing.T) {
 	keccakTest(t, false)
 }
@@ -53,8 +52,6 @@
 	}
 }
 
-=======
->>>>>>> 138dc145
 func keccakTest(t *testing.T, jit bool) {
 	ctx, node, _, l2client, auth, cleanup := setupProgramTest(t, rustFile("keccak"), jit)
 	defer cleanup()
@@ -138,16 +135,12 @@
 }
 
 func TestProgramStorage(t *testing.T) {
-<<<<<<< HEAD
-	ctx, _, l2info, l2client, auth, cleanup := setupProgramTest(t, rustFile("storage"), true)
-=======
 	t.Parallel()
 	storageTest(t, true)
 }
 
 func storageTest(t *testing.T, jit bool) {
-	ctx, node, l2info, l2client, _, programAddress, cleanup := setupProgramTest(t, rustFile("storage"), jit)
->>>>>>> 138dc145
+	ctx, node, l2info, l2client, auth, cleanup := setupProgramTest(t, rustFile("storage"), jit)
 	defer cleanup()
 	programAddress := deployWasm(t, ctx, auth, l2client, rustFile("storage"))
 
@@ -169,16 +162,12 @@
 }
 
 func TestProgramCalls(t *testing.T) {
-<<<<<<< HEAD
-	ctx, _, l2info, l2client, auth, cleanup := setupProgramTest(t, rustFile("multicall"), true)
-=======
 	t.Parallel()
 	testCalls(t, true)
 }
 
 func testCalls(t *testing.T, jit bool) {
-	ctx, node, l2info, l2client, auth, callsAddr, cleanup := setupProgramTest(t, rustFile("multicall"), jit)
->>>>>>> 138dc145
+	ctx, node, l2info, l2client, auth, cleanup := setupProgramTest(t, rustFile("multicall"), jit)
 	defer cleanup()
 	callsAddr := deployWasm(t, ctx, auth, l2client, rustFile("multicall"))
 
@@ -382,16 +371,12 @@
 }
 
 func TestProgramLogs(t *testing.T) {
-<<<<<<< HEAD
-	ctx, _, l2info, l2client, auth, cleanup := setupProgramTest(t, rustFile("log"), true)
-=======
 	t.Parallel()
 	testLogs(t, true)
 }
 
 func testLogs(t *testing.T, jit bool) {
-	ctx, node, l2info, l2client, _, logAddr, cleanup := setupProgramTest(t, rustFile("log"), jit)
->>>>>>> 138dc145
+	ctx, node, l2info, l2client, auth, cleanup := setupProgramTest(t, rustFile("log"), jit)
 	defer cleanup()
 	logAddr := deployWasm(t, ctx, auth, l2client, rustFile("log"))
 
@@ -452,16 +437,12 @@
 }
 
 func TestProgramCreate(t *testing.T) {
-<<<<<<< HEAD
-	ctx, _, l2info, l2client, auth, cleanup := setupProgramTest(t, rustFile("create"), true)
-=======
 	t.Parallel()
 	testCreate(t, true)
 }
 
 func testCreate(t *testing.T, jit bool) {
-	ctx, node, l2info, l2client, auth, createAddr, cleanup := setupProgramTest(t, rustFile("create"), jit)
->>>>>>> 138dc145
+	ctx, node, l2info, l2client, auth, cleanup := setupProgramTest(t, rustFile("create"), jit)
 	defer cleanup()
 	createAddr := deployWasm(t, ctx, auth, l2client, rustFile("create"))
 
@@ -539,16 +520,12 @@
 }
 
 func TestProgramEvmData(t *testing.T) {
-<<<<<<< HEAD
-	ctx, _, l2info, l2client, auth, cleanup := setupProgramTest(t, rustFile("evm-data"), true)
-=======
 	t.Parallel()
 	testEvmData(t, true)
 }
 
 func testEvmData(t *testing.T, jit bool) {
-	ctx, node, l2info, l2client, auth, dataAddr, cleanup := setupProgramTest(t, rustFile("evm-data"), jit)
->>>>>>> 138dc145
+	ctx, node, l2info, l2client, auth, cleanup := setupProgramTest(t, rustFile("evm-data"), jit)
 	defer cleanup()
 	dataAddr := deployWasm(t, ctx, auth, l2client, rustFile("evm-data"))
 
