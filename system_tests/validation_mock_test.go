--- conflicted
+++ resolved
@@ -3,6 +3,7 @@
 import (
 	"bytes"
 	"context"
+	"errors"
 	"math/big"
 	"testing"
 	"time"
@@ -65,29 +66,20 @@
 func (s *mockSpawner) Name() string                { return "mock" }
 func (s *mockSpawner) Room() int                   { return 4 }
 
-<<<<<<< HEAD
-func (s *mockSpawner) CreateExecutionRun(wasmModuleRoot common.Hash, input *validator.ValidationInput) (validator.ExecutionRun, error) {
-	s.ExecSpawned = append(s.ExecSpawned, input.Id)
-	return &mockExecRun{
-=======
 func (s *mockSpawner) CreateExecutionRun(wasmModuleRoot common.Hash, input *validator.ValidationInput) containers.PromiseInterface[validator.ExecutionRun] {
 	promise := containers.NewPromise[validator.ExecutionRun]()
+	s.ExecSpawned = append(s.ExecSpawned, input.Id)
 	if wasmModuleRoot != mockWasmModuleRoot {
 		promise.ProduceError(errors.New("unsupported root"))
 		return &promise
 	}
 	promise.Produce(&mockExecRun{
->>>>>>> 926369f7
 		startState: input.StartState,
 		endState:   globalstateFromTestPreimages(input.Preimages),
 	})
 	return &promise
 }
 
-<<<<<<< HEAD
-func (s *mockSpawner) WriteToFile(input *validator.ValidationInput, expOut validator.GoGlobalState, moduleRoot common.Hash) error {
-	return nil
-=======
 func (s *mockSpawner) LatestWasmModuleRoot() containers.PromiseInterface[common.Hash] {
 	promise := containers.NewPromise[common.Hash]()
 	promise.Produce(mockWasmModuleRoot)
@@ -98,7 +90,6 @@
 	promise := containers.NewPromise[struct{}]()
 	promise.Produce(struct{}{})
 	return &promise
->>>>>>> 926369f7
 }
 
 type mockValRun struct {
