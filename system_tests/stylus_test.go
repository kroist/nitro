// Copyright 2023, Offchain Labs, Inc.
// For license information, see https://github.com/OffchainLabs/nitro/blob/master/LICENSE

//go:build stylustest
// +build stylustest

package arbtest

import (
	"testing"
)

func TestProgramArbitratorErrors(t *testing.T) {
	errorTest(t, false)
}

func TestProgramArbitratorStorage(t *testing.T) {
	storageTest(t, false)
}

func TestProgramArbitratorCalls(t *testing.T) {
	testCalls(t, false)
}

func TestProgramArbitratorReturnData(t *testing.T) {
	testReturnData(t, false)
}

func TestProgramArbitratorLogs(t *testing.T) {
	testLogs(t, false)
}

func TestProgramArbitratorCreate(t *testing.T) {
	testCreate(t, false)
}

func TestProgramArbitratorEvmData(t *testing.T) {
	testEvmData(t, false)
}

func TestProgramArbitratorMemory(t *testing.T) {
	testMemory(t, false)
}

<<<<<<< HEAD
func TestProgramArbitratorCompilationReuse(t *testing.T) {
	t.Parallel()
	testCompilationReuse(t, false)
=======
func TestProgramArbitratorActivateTwice(t *testing.T) {
	t.Parallel()
	testActivateTwice(t, false)
}

func TestProgramArbitratorActivateFails(t *testing.T) {
	t.Parallel()
	testActivateFails(t, false)
>>>>>>> f44b737c
}<|MERGE_RESOLUTION|>--- conflicted
+++ resolved
@@ -42,11 +42,6 @@
 	testMemory(t, false)
 }
 
-<<<<<<< HEAD
-func TestProgramArbitratorCompilationReuse(t *testing.T) {
-	t.Parallel()
-	testCompilationReuse(t, false)
-=======
 func TestProgramArbitratorActivateTwice(t *testing.T) {
 	t.Parallel()
 	testActivateTwice(t, false)
@@ -55,5 +50,4 @@
 func TestProgramArbitratorActivateFails(t *testing.T) {
 	t.Parallel()
 	testActivateFails(t, false)
->>>>>>> f44b737c
 }