// Copyright 2021-2022, Offchain Labs, Inc.
// For license information, see https://github.com/nitro/blob/master/LICENSE

package staker

import (
	"context"
	"fmt"
	"sync"
	"sync/atomic"
	"testing"
	"time"

	"github.com/pkg/errors"
	flag "github.com/spf13/pflag"

	"github.com/ethereum/go-ethereum/common"
	"github.com/ethereum/go-ethereum/ethdb"
	"github.com/ethereum/go-ethereum/log"
	"github.com/ethereum/go-ethereum/metrics"
	"github.com/ethereum/go-ethereum/rlp"
	"github.com/offchainlabs/nitro/arbutil"
	"github.com/offchainlabs/nitro/util/containers"
	"github.com/offchainlabs/nitro/util/rpcclient"
	"github.com/offchainlabs/nitro/util/stopwaiter"
	"github.com/offchainlabs/nitro/validator"
)

var (
	validatorPendingValidationsGauge  = metrics.NewRegisteredGauge("arb/validator/validations/pending", nil)
	validatorValidValidationsCounter  = metrics.NewRegisteredCounter("arb/validator/validations/valid", nil)
	validatorFailedValidationsCounter = metrics.NewRegisteredCounter("arb/validator/validations/failed", nil)
	validatorMsgCountCurrentBatch     = metrics.NewRegisteredGauge("arb/validator/msg_count_current_batch", nil)
	validatorMsgCountValidatedGauge   = metrics.NewRegisteredGauge("arb/validator/msg_count_validated", nil)
)

type BlockValidator struct {
	stopwaiter.StopWaiter
	*StatelessBlockValidator

	reorgMutex sync.RWMutex

	chainCaughtUp bool

	// can only be accessed from creation thread or if holding reorg-write
	nextCreateBatch         []byte
	nextCreateBatchMsgCount arbutil.MessageIndex
	nextCreateBatchReread   bool
	nextCreateStartGS       validator.GoGlobalState
	nextCreatePrevDelayed   uint64

	// only used by record loop or holding reorg-write
	prepared           arbutil.MessageIndex
	nextRecordPrepared containers.PromiseInterface[arbutil.MessageIndex]

	// can only be accessed from from validation thread or if holding reorg-write
	lastValidGS        validator.GoGlobalState
	valLoopPos         arbutil.MessageIndex
	validInfoPrintTime time.Time

	// can be read by anyone holding reorg-read
	// written by appropriate thread or reorg-write
	createdA    uint64
	recordSentA uint64
	validatedA  uint64
	validations containers.SyncMap[arbutil.MessageIndex, *validationStatus]

	config BlockValidatorConfigFetcher

	createNodesChan         chan struct{}
	sendRecordChan          chan struct{}
	progressValidationsChan chan struct{}

	// for testing only
	testingProgressMadeChan chan struct{}

	fatalErr chan<- error
}

type BlockValidatorConfig struct {
	Enable                   bool                          `koanf:"enable"`
<<<<<<< HEAD
	ValidationServer         rpcclient.ClientConfig        `koanf:"validation-server"`
=======
	ValidationServer         rpcclient.ClientConfig        `koanf:"validation-server" reload:"hot"`
>>>>>>> 8eed5a99
	ValidationPoll           time.Duration                 `koanf:"check-validations-poll" reload:"hot"`
	PrerecordedBlocks        uint64                        `koanf:"prerecorded-blocks" reload:"hot"`
	ForwardBlocks            uint64                        `koanf:"forward-blocks" reload:"hot"`
	CurrentModuleRoot        string                        `koanf:"current-module-root"`         // TODO(magic) requires reinitialization on hot reload
	PendingUpgradeModuleRoot string                        `koanf:"pending-upgrade-module-root"` // TODO(magic) requires StatelessBlockValidator recreation on hot reload
	FailureIsFatal           bool                          `koanf:"failure-is-fatal" reload:"hot"`
	Dangerous                BlockValidatorDangerousConfig `koanf:"dangerous"`
}

type BlockValidatorDangerousConfig struct {
	ResetBlockValidation bool `koanf:"reset-block-validation"`
}

type BlockValidatorConfigFetcher func() *BlockValidatorConfig

func BlockValidatorConfigAddOptions(prefix string, f *flag.FlagSet) {
	f.Bool(prefix+".enable", DefaultBlockValidatorConfig.Enable, "enable block-by-block validation")
<<<<<<< HEAD
	rpcclient.RPCClientAddOptions(prefix+".validation-server", f)
=======
	rpcclient.RPCClientAddOptions(prefix+".validation-server", f, &DefaultBlockValidatorConfig.ValidationServer)
>>>>>>> 8eed5a99
	f.Duration(prefix+".check-validations-poll", DefaultBlockValidatorConfig.ValidationPoll, "poll time to check validations")
	f.Uint64(prefix+".forward-blocks", DefaultBlockValidatorConfig.ForwardBlocks, "prepare entries for up to that many blocks ahead of validation (small footprint)")
	f.Uint64(prefix+".prerecorded-blocks", DefaultBlockValidatorConfig.PrerecordedBlocks, "record that many blocks ahead of validation (larger footprint)")
	f.String(prefix+".current-module-root", DefaultBlockValidatorConfig.CurrentModuleRoot, "current wasm module root ('current' read from chain, 'latest' from machines/latest dir, or provide hash)")
	f.String(prefix+".pending-upgrade-module-root", DefaultBlockValidatorConfig.PendingUpgradeModuleRoot, "pending upgrade wasm module root to additionally validate (hash, 'latest' or empty)")
	f.Bool(prefix+".failure-is-fatal", DefaultBlockValidatorConfig.FailureIsFatal, "failing a validation is treated as a fatal error")
	BlockValidatorDangerousConfigAddOptions(prefix+".dangerous", f)
}

func BlockValidatorDangerousConfigAddOptions(prefix string, f *flag.FlagSet) {
	f.Bool(prefix+".reset-block-validation", DefaultBlockValidatorDangerousConfig.ResetBlockValidation, "resets block-by-block validation, starting again at genesis")
}

var DefaultBlockValidatorConfig = BlockValidatorConfig{
	Enable:                   false,
	ValidationServer:         rpcclient.DefaultClientConfig,
	ValidationPoll:           time.Second,
	ForwardBlocks:            1024,
	PrerecordedBlocks:        128,
	CurrentModuleRoot:        "current",
	PendingUpgradeModuleRoot: "latest",
	FailureIsFatal:           true,
	Dangerous:                DefaultBlockValidatorDangerousConfig,
}

var TestBlockValidatorConfig = BlockValidatorConfig{
	Enable:                   false,
	ValidationServer:         rpcclient.TestClientConfig,
	ValidationPoll:           100 * time.Millisecond,
	ForwardBlocks:            128,
	PrerecordedBlocks:        64,
	CurrentModuleRoot:        "latest",
	PendingUpgradeModuleRoot: "latest",
	FailureIsFatal:           true,
	Dangerous:                DefaultBlockValidatorDangerousConfig,
}

var DefaultBlockValidatorDangerousConfig = BlockValidatorDangerousConfig{
	ResetBlockValidation: false,
}

type valStatusField uint32

const (
	Created valStatusField = iota
	RecordSent
	RecordFailed
	Prepared
	SendingValidation
	ValidationSent
)

type validationStatus struct {
	Status uint32                    // atomic: value is one of validationStatus*
	Cancel func()                    // non-atomic: only read/written to with reorg mutex
	Entry  *validationEntry          // non-atomic: only read if Status >= validationStatusPrepared
	Runs   []validator.ValidationRun // if status >= ValidationSent
}

func (s *validationStatus) getStatus() valStatusField {
	uintStat := atomic.LoadUint32(&s.Status)
	return valStatusField(uintStat)
}

func (s *validationStatus) replaceStatus(old, new valStatusField) bool {
	return atomic.CompareAndSwapUint32(&s.Status, uint32(old), uint32(new))
}

func NewBlockValidator(
	statelessBlockValidator *StatelessBlockValidator,
	inbox InboxTrackerInterface,
	streamer TransactionStreamerInterface,
	config BlockValidatorConfigFetcher,
	fatalErr chan<- error,
) (*BlockValidator, error) {
	ret := &BlockValidator{
		StatelessBlockValidator: statelessBlockValidator,
		createNodesChan:         make(chan struct{}, 1),
		sendRecordChan:          make(chan struct{}, 1),
		progressValidationsChan: make(chan struct{}, 1),
		config:                  config,
		fatalErr:                fatalErr,
	}
	if !config().Dangerous.ResetBlockValidation {
		validated, err := ret.ReadLastValidatedInfo()
		if err != nil {
			return nil, err
		}
		if validated != nil {
			ret.lastValidGS = validated.GlobalState
		}
	}
	streamer.SetBlockValidator(ret)
	inbox.SetBlockValidator(ret)
	return ret, nil
}

func atomicStorePos(addr *uint64, val arbutil.MessageIndex) {
	atomic.StoreUint64(addr, uint64(val))
}

func atomicLoadPos(addr *uint64) arbutil.MessageIndex {
	return arbutil.MessageIndex(atomic.LoadUint64(addr))
}

func (v *BlockValidator) created() arbutil.MessageIndex {
	return atomicLoadPos(&v.createdA)
}

func (v *BlockValidator) recordSent() arbutil.MessageIndex {
	return atomicLoadPos(&v.recordSentA)
}

func (v *BlockValidator) validated() arbutil.MessageIndex {
	return atomicLoadPos(&v.validatedA)
}

func (v *BlockValidator) Validated(t *testing.T) arbutil.MessageIndex {
	return v.validated()
}

func (v *BlockValidator) possiblyFatal(err error) {
	if v.Stopped() {
		return
	}
	if err == nil {
		return
	}
	log.Error("Error during validation", "err", err)
	if v.config().FailureIsFatal {
		select {
		case v.fatalErr <- err:
		default:
		}
	}
}

func nonBlockingTriger(channel chan struct{}) {
	select {
	case channel <- struct{}{}:
	default:
	}
}

// called from NewBlockValidator, doesn't need to catch locks
func ReadLastValidatedInfo(db ethdb.Database) (*GlobalStateValidatedInfo, error) {
	exists, err := db.Has(lastGlobalStateValidatedInfoKey)
	if err != nil {
		return nil, err
	}
	var validated GlobalStateValidatedInfo
	if !exists {
		return nil, nil
	}
	gsBytes, err := db.Get(lastGlobalStateValidatedInfoKey)
	if err != nil {
		return nil, err
	}
	err = rlp.DecodeBytes(gsBytes, &validated)
	if err != nil {
		return nil, err
	}
	return &validated, nil
}

func (v *BlockValidator) ReadLastValidatedInfo() (*GlobalStateValidatedInfo, error) {
	return ReadLastValidatedInfo(v.db)
}

var ErrGlobalStateNotInChain = errors.New("globalstate not in chain")

// false if chain not caught up to globalstate
// error is ErrGlobalStateNotInChain if globalstate not in chain (and chain caught up)
func GlobalStateToMsgCount(tracker InboxTrackerInterface, streamer TransactionStreamerInterface, gs validator.GoGlobalState) (bool, arbutil.MessageIndex, error) {
	batchCount, err := tracker.GetBatchCount()
	if err != nil {
		return false, 0, err
	}
	if batchCount <= gs.Batch {
		return false, 0, nil
	}
	var prevBatchMsgCount arbutil.MessageIndex
	if gs.Batch > 0 {
		prevBatchMsgCount, err = tracker.GetBatchMessageCount(gs.Batch - 1)
		if err != nil {
			return false, 0, err
		}
	}
	count := prevBatchMsgCount
	if gs.PosInBatch > 0 {
		curBatchMsgCount, err := tracker.GetBatchMessageCount(gs.Batch)
		if err != nil {
			return false, 0, fmt.Errorf("%w: getBatchMsgCount %d batchCount %d", err, gs.Batch, batchCount)
		}
		count += arbutil.MessageIndex(gs.PosInBatch)
		if curBatchMsgCount < count {
			return false, 0, fmt.Errorf("%w: batch %d posInBatch %d, maxPosInBatch %d", ErrGlobalStateNotInChain, gs.Batch, gs.PosInBatch, curBatchMsgCount-prevBatchMsgCount)
		}
	}
	processed, err := streamer.GetProcessedMessageCount()
	if err != nil {
		return false, 0, err
	}
	if processed < count {
		return false, 0, nil
	}
	res, err := streamer.ResultAtCount(count)
	if err != nil {
		return false, 0, err
	}
	if res.BlockHash != gs.BlockHash || res.SendRoot != gs.SendRoot {
		return false, 0, fmt.Errorf("%w: count %d hash %v expected %v, sendroot %v expected %v", ErrGlobalStateNotInChain, count, gs.BlockHash, res.BlockHash, gs.SendRoot, res.SendRoot)
	}
	return true, count, nil
}

func (v *BlockValidator) checkValidatedGSCaughUp(ctx context.Context) (bool, error) {
	v.reorgMutex.Lock()
	defer v.reorgMutex.Unlock()
	if v.chainCaughtUp {
		return true, nil
	}
	if v.lastValidGS.Batch == 0 {
		genesis, err := v.streamer.ResultAtCount(1)
		if err != nil {
			log.Warn("blockValidator: failed reading genesis", "err", err)
			return false, nil
		}
		v.lastValidGS = validator.GoGlobalState{
			BlockHash:  genesis.BlockHash,
			SendRoot:   genesis.SendRoot,
			Batch:      1,
			PosInBatch: 0,
		}
	}
	caughtUp, count, err := GlobalStateToMsgCount(v.inboxTracker, v.streamer, v.lastValidGS)
	if err != nil {
		return false, err
	}
	if !caughtUp {
		return false, nil
	}
	msg, err := v.streamer.GetMessage(count - 1)
	if err != nil {
		return false, err
	}
	v.nextCreateBatchReread = true
	v.nextCreateStartGS = v.lastValidGS
	v.nextCreatePrevDelayed = msg.DelayedMessagesRead
	atomicStorePos(&v.createdA, count)
	atomicStorePos(&v.recordSentA, count)
	atomicStorePos(&v.validatedA, count)
	validatorMsgCountValidatedGauge.Update(int64(count))
	v.chainCaughtUp = true
	return true, nil
}

func (v *BlockValidator) sendRecord(s *validationStatus) error {
	if !v.Started() {
		return nil
	}
	if !s.replaceStatus(Created, RecordSent) {
		return errors.Errorf("failed status check for send record. Status: %v", s.getStatus())
	}
	v.LaunchThread(func(ctx context.Context) {
		err := v.ValidationEntryRecord(ctx, s.Entry)
		if ctx.Err() != nil {
			return
		}
		if err != nil {
			s.replaceStatus(RecordSent, RecordFailed) // after that - could be removed from validations map
			log.Error("Error while recording", "err", err, "status", s.getStatus())
			return
		}
		if !s.replaceStatus(RecordSent, Prepared) {
			log.Error("Fault trying to update validation with recording", "entry", s.Entry, "status", s.getStatus())
			return
		}
		nonBlockingTriger(v.progressValidationsChan)
	})
	return nil
}

//nolint:gosec
func (v *BlockValidator) writeToFile(validationEntry *validationEntry, moduleRoot common.Hash) error {
	input, err := validationEntry.ToInput()
	if err != nil {
		return err
	}
	_, err = v.execSpawner.WriteToFile(input, validationEntry.End, moduleRoot).Await(v.GetContext())
	return err
}

func (v *BlockValidator) SetCurrentWasmModuleRoot(hash common.Hash) error {
	v.moduleMutex.Lock()
	defer v.moduleMutex.Unlock()

	if (hash == common.Hash{}) {
		return errors.New("trying to set zero as wasmModuleRoot")
	}
	if hash == v.currentWasmModuleRoot {
		return nil
	}
	if (v.currentWasmModuleRoot == common.Hash{}) {
		v.currentWasmModuleRoot = hash
		return nil
	}
	if v.pendingWasmModuleRoot == hash {
		log.Info("Block validator: detected progressing to pending machine", "hash", hash)
		v.currentWasmModuleRoot = hash
		return nil
	}
	if v.config().CurrentModuleRoot != "current" {
		return nil
	}
	return fmt.Errorf(
		"unexpected wasmModuleRoot! cannot validate! found %v , current %v, pending %v",
		hash, v.currentWasmModuleRoot, v.pendingWasmModuleRoot,
	)
}

func (v *BlockValidator) readBatch(ctx context.Context, batchNum uint64) (bool, []byte, arbutil.MessageIndex, error) {
	batchCount, err := v.inboxTracker.GetBatchCount()
	if err != nil {
		return false, nil, 0, err
	}
	if batchCount < batchNum {
		return false, nil, 0, nil
	}
	batchMsgCount, err := v.inboxTracker.GetBatchMessageCount(batchNum)
	if err != nil {
		return false, nil, 0, err
	}
	batch, err := v.inboxReader.GetSequencerMessageBytes(batchNum).Await(ctx)
	if err != nil {
		return false, nil, 0, err
	}
	return true, batch, batchMsgCount, nil
}

func (v *BlockValidator) createNextValidationEntry(ctx context.Context) (bool, error) {
	v.reorgMutex.RLock()
	defer v.reorgMutex.RUnlock()
	pos := v.created()
	if pos > v.validated()+arbutil.MessageIndex(v.config().ForwardBlocks) {
		log.Trace("create validation entry: nothing to do", "pos", pos, "validated", v.validated())
		return false, nil
	}
	streamerMsgCount, err := v.streamer.GetProcessedMessageCount()
	if err != nil {
		return false, err
	}
	if pos >= streamerMsgCount {
		log.Trace("create validation entry: nothing to do", "pos", pos, "streamerMsgCount", streamerMsgCount)
		return false, nil
	}
	msg, err := v.streamer.GetMessage(pos)
	if err != nil {
		return false, err
	}
	endRes, err := v.streamer.ResultAtCount(pos + 1)
	if err != nil {
		return false, err
	}
	if v.nextCreateStartGS.PosInBatch == 0 || v.nextCreateBatchReread {
		// new batch
		found, batch, count, err := v.readBatch(ctx, v.nextCreateStartGS.Batch)
		if !found {
			return false, err
		}
		v.nextCreateBatch = batch
		v.nextCreateBatchMsgCount = count
		validatorMsgCountCurrentBatch.Update(int64(count))
		v.nextCreateBatchReread = false
	}
	endGS := validator.GoGlobalState{
		BlockHash: endRes.BlockHash,
		SendRoot:  endRes.SendRoot,
	}
	if pos+1 < v.nextCreateBatchMsgCount {
		endGS.Batch = v.nextCreateStartGS.Batch
		endGS.PosInBatch = v.nextCreateStartGS.PosInBatch + 1
	} else if pos+1 == v.nextCreateBatchMsgCount {
		endGS.Batch = v.nextCreateStartGS.Batch + 1
		endGS.PosInBatch = 0
	} else {
		return false, fmt.Errorf("illegal batch msg count %d pos %d batch %d", v.nextCreateBatchMsgCount, pos, endGS.Batch)
	}
	entry, err := newValidationEntry(pos, v.nextCreateStartGS, endGS, msg, v.nextCreateBatch, v.nextCreatePrevDelayed)
	if err != nil {
		return false, err
	}
	status := &validationStatus{
		Status: uint32(Created),
		Entry:  entry,
	}
	v.validations.Store(pos, status)
	v.nextCreateStartGS = endGS
	v.nextCreatePrevDelayed = msg.DelayedMessagesRead
	atomicStorePos(&v.createdA, pos+1)
	log.Trace("create validation entry: created", "pos", pos)
	return true, nil
}

func (v *BlockValidator) iterativeValidationEntryCreator(ctx context.Context, ignored struct{}) time.Duration {
	moreWork, err := v.createNextValidationEntry(ctx)
	if err != nil {
		processed, processedErr := v.streamer.GetProcessedMessageCount()
		log.Error("error trying to create validation node", "err", err, "created", v.created()+1, "processed", processed, "processedErr", processedErr)
	}
	if moreWork {
		return 0
	}
	return v.config().ValidationPoll
}

func (v *BlockValidator) sendNextRecordPrepare() error {
	if v.nextRecordPrepared != nil {
		if v.nextRecordPrepared.Ready() {
			prepared, err := v.nextRecordPrepared.Current()
			if err != nil {
				return err
			}
			if prepared > v.prepared {
				v.prepared = prepared
			}
			v.nextRecordPrepared = nil
		} else {
			return nil
		}
	}
	nextPrepared := v.validated() + arbutil.MessageIndex(v.config().PrerecordedBlocks)
	created := v.created()
	if nextPrepared > created {
		nextPrepared = created
	}
	if v.prepared >= nextPrepared {
		return nil
	}
	nextPromise := stopwaiter.LaunchPromiseThread[arbutil.MessageIndex](&v.StopWaiterSafe, func(ctx context.Context) (arbutil.MessageIndex, error) {
		_, err := v.recorder.PrepareForRecord(v.prepared, nextPrepared-1).Await(ctx)
		if err != nil {
			return 0, err
		}
		nonBlockingTriger(v.sendRecordChan)
		return nextPrepared, nil
	})
	v.nextRecordPrepared = nextPromise
	return nil
}

func (v *BlockValidator) sendNextRecordRequest(ctx context.Context) (bool, error) {
	v.reorgMutex.RLock()
	defer v.reorgMutex.RUnlock()
	err := v.sendNextRecordPrepare()
	if err != nil {
		return false, err
	}
	pos := v.recordSent()
	if pos >= v.prepared {
		log.Trace("next record request: nothing to send", "pos", pos)
		return false, nil
	}
	validationStatus, found := v.validations.Load(pos)
	if !found {
		return false, fmt.Errorf("not found entry for pos %d", pos)
	}
	currentStatus := validationStatus.getStatus()
	if currentStatus != Created {
		return false, fmt.Errorf("bad status trying to send recordings for pos %d status: %v", pos, currentStatus)
	}
	err = v.sendRecord(validationStatus)
	if err != nil {
		return false, err
	}
	atomicStorePos(&v.recordSentA, pos+1)
	log.Trace("next record request: sent", "pos", pos)
	return true, nil
}

func (v *BlockValidator) iterativeValidationEntryRecorder(ctx context.Context, ignored struct{}) time.Duration {
	moreWork, err := v.sendNextRecordRequest(ctx)
	if err != nil {
		log.Error("error trying to record for validation node", "err", err)
	}
	if moreWork {
		return 0
	}
	return v.config().ValidationPoll
}

func (v *BlockValidator) maybePrintNewlyValid() {
	if time.Since(v.validInfoPrintTime) > time.Second {
		log.Info("result validated", "count", v.validated(), "blockHash", v.lastValidGS.BlockHash)
		v.validInfoPrintTime = time.Now()
	} else {
		log.Trace("result validated", "count", v.validated(), "blockHash", v.lastValidGS.BlockHash)
	}
}

// return val:
// *MessageIndex - pointer to bad entry if there is one (requires reorg)
func (v *BlockValidator) advanceValidations(ctx context.Context) (*arbutil.MessageIndex, error) {
	v.reorgMutex.RLock()
	defer v.reorgMutex.RUnlock()

	wasmRoots := v.GetModuleRootsToValidate()
	room := 100 // even if there is more room then that it's fine
	for _, spawner := range v.validationSpawners {
		here := spawner.Room() / len(wasmRoots)
		if here <= 0 {
			room = 0
		}
		if here < room {
			room = here
		}
	}
	pos := v.validated() - 1 // to reverse the first +1 in the loop
validatiosLoop:
	for {
		if ctx.Err() != nil {
			return nil, ctx.Err()
		}
		v.valLoopPos = pos + 1
		v.reorgMutex.RUnlock()
		v.reorgMutex.RLock()
		pos = v.valLoopPos
		if pos >= v.recordSent() {
			log.Trace("advanceValidations: nothing to validate", "pos", pos)
			return nil, nil
		}
		validationStatus, found := v.validations.Load(pos)
		if !found {
			return nil, fmt.Errorf("not found entry for pos %d", pos)
		}
		currentStatus := validationStatus.getStatus()
		if currentStatus == RecordFailed {
			// retry
			log.Warn("Recording for validation failed, retrying..", "pos", pos)
			return &pos, nil
		}
		if currentStatus == ValidationSent && pos == v.validated() {
			if validationStatus.Entry.Start != v.lastValidGS {
				log.Warn("Validation entry has wrong start state", "pos", pos, "start", validationStatus.Entry.Start, "expected", v.lastValidGS)
				validationStatus.Cancel()
				return &pos, nil
			}
			var wasmRoots []common.Hash
			for i, run := range validationStatus.Runs {
				if !run.Ready() {
					log.Trace("advanceValidations: validation not ready", "pos", pos, "run", i)
					continue validatiosLoop
				}
				wasmRoots = append(wasmRoots, run.WasmModuleRoot())
				runEnd, err := run.Current()
				if err == nil && runEnd != validationStatus.Entry.End {
					err = fmt.Errorf("validation failed: expected %v got %v", validationStatus.Entry.End, runEnd)
					writeErr := v.writeToFile(validationStatus.Entry, run.WasmModuleRoot())
					if writeErr != nil {
						log.Warn("failed to write debug results file", "err", writeErr)
					}
				}
				if err != nil {
					validatorFailedValidationsCounter.Inc(1)
					v.possiblyFatal(err)
					return &pos, nil // if not fatal - retry
				}
				validatorValidValidationsCounter.Inc(1)
			}
			v.lastValidGS = validationStatus.Entry.End
			go v.recorder.MarkValid(pos, v.lastValidGS.BlockHash)
			err := v.writeLastValidatedToDb(validationStatus.Entry.End, wasmRoots)
			if err != nil {
				log.Error("failed writing new validated to database", "pos", pos, "err", err)
			}
			atomicStorePos(&v.validatedA, pos+1)
			nonBlockingTriger(v.createNodesChan)
			nonBlockingTriger(v.sendRecordChan)
			validatorMsgCountValidatedGauge.Update(int64(pos + 1))
			if v.testingProgressMadeChan != nil {
				nonBlockingTriger(v.testingProgressMadeChan)
			}
			v.maybePrintNewlyValid()
			continue
		}
		if room == 0 {
			log.Trace("advanceValidations: no more room", "pos", pos)
			return nil, nil
		}
		if currentStatus == Prepared {
			replaced := validationStatus.replaceStatus(Prepared, SendingValidation)
			if !replaced {
				v.possiblyFatal(errors.New("failed to set SendingValidation status"))
			}
			v.LaunchThread(func(ctx context.Context) {
				validationCtx, cancel := context.WithCancel(ctx)
				defer cancel()
				validationStatus.Cancel = cancel
				input, err := validationStatus.Entry.ToInput()
				if err != nil && validationCtx.Err() == nil {
					v.possiblyFatal(fmt.Errorf("%w: error preparing validation", err))
					return
				}
				validatorPendingValidationsGauge.Inc(1)
				defer validatorPendingValidationsGauge.Dec(1)
				var runs []validator.ValidationRun
				for _, moduleRoot := range wasmRoots {
					for i, spawner := range v.validationSpawners {
						run := spawner.Launch(input, moduleRoot)
						log.Trace("advanceValidations: launched", "pos", validationStatus.Entry.Pos, "moduleRoot", moduleRoot, "spawner", i)
						runs = append(runs, run)
					}
				}
				validationStatus.Runs = runs
				replaced := validationStatus.replaceStatus(SendingValidation, ValidationSent)
				if !replaced {
					v.possiblyFatal(errors.New("failed to set status to ValidationSent"))
				}
				// validationStatus might be removed from under us
				// trigger validation progress when done
				for _, run := range runs {
					_, err := run.Await(ctx)
					if err != nil {
						return
					}
				}
				nonBlockingTriger(v.progressValidationsChan)
			})
			room--
		}
	}
}

func (v *BlockValidator) iterativeValidationProgress(ctx context.Context, ignored struct{}) time.Duration {
	reorg, err := v.advanceValidations(ctx)
	if err != nil {
		log.Error("error trying to record for validation node", "err", err)
	} else if reorg != nil {
		err := v.Reorg(ctx, *reorg)
		if err != nil {
			log.Error("error trying to rorg validation", "pos", *reorg-1, "err", err)
			v.possiblyFatal(err)
		}
	}
	return v.config().ValidationPoll
}

var ErrValidationCanceled = errors.New("validation of block cancelled")

func (v *BlockValidator) writeLastValidatedToDb(gs validator.GoGlobalState, wasmRoots []common.Hash) error {
	info := GlobalStateValidatedInfo{
		GlobalState: gs,
		WasmRoots:   wasmRoots,
	}
	encoded, err := rlp.EncodeToBytes(info)
	if err != nil {
		return err
	}
	err = v.db.Put(lastGlobalStateValidatedInfoKey, encoded)
	if err != nil {
		return err
	}
	return nil
}

func (v *BlockValidator) AssumeValid(globalState validator.GoGlobalState) error {
	if v.Started() {
		return errors.Errorf("cannot handle AssumeValid while running")
	}

	// don't do anything if we already validated past that
	if v.lastValidGS.Batch > globalState.Batch {
		return nil
	}
	if v.lastValidGS.Batch == globalState.Batch && v.lastValidGS.PosInBatch > globalState.PosInBatch {
		return nil
	}

	v.lastValidGS = globalState
	return nil
}

// Because batches and blocks are handled at separate layers in the node,
// and because block generation from messages is asynchronous,
// this call is different than Reorg, which is currently called later.
func (v *BlockValidator) ReorgToBatchCount(count uint64) {
	v.reorgMutex.Lock()
	defer v.reorgMutex.Unlock()
	if v.nextCreateStartGS.Batch >= count {
		v.nextCreateBatchReread = true
	}
}

func (v *BlockValidator) Reorg(ctx context.Context, count arbutil.MessageIndex) error {
	v.reorgMutex.Lock()
	defer v.reorgMutex.Unlock()
	if count <= 1 {
		return errors.New("cannot reorg out genesis")
	}
	if !v.chainCaughtUp {
		return nil
	}
	if v.created() < count {
		return nil
	}
	_, endPosition, err := v.GlobalStatePositionsAtCount(count)
	if err != nil {
		v.possiblyFatal(err)
		return err
	}
	res, err := v.streamer.ResultAtCount(count)
	if err != nil {
		v.possiblyFatal(err)
		return err
	}
	msg, err := v.streamer.GetMessage(count - 1)
	if err != nil {
		v.possiblyFatal(err)
		return err
	}
	for iPos := count; iPos < v.created(); iPos++ {
		status, found := v.validations.Load(iPos)
		if found && status != nil && status.Cancel != nil {
			status.Cancel()
		}
		v.validations.Delete(iPos)
	}
	v.nextCreateStartGS = buildGlobalState(*res, endPosition)
	v.nextCreatePrevDelayed = msg.DelayedMessagesRead
	v.nextCreateBatchReread = true
	countUint64 := uint64(count)
	v.createdA = countUint64
	// under the reorg mutex we don't need atomic access
	if v.recordSentA > countUint64 {
		v.recordSentA = countUint64
	}
	if v.validatedA > countUint64 {
		v.validatedA = countUint64
		validatorMsgCountValidatedGauge.Update(int64(countUint64))
		v.lastValidGS = v.nextCreateStartGS
		err := v.writeLastValidatedToDb(v.lastValidGS, []common.Hash{}) // we don't know which wasm roots were validated
		if err != nil {
			log.Error("failed writing valid state after reorg", "err", err)
		}
	}
	if v.prepared > count {
		v.prepared = count
	}
	nonBlockingTriger(v.createNodesChan)
	return nil
}

// Initialize must be called after SetCurrentWasmModuleRoot sets the current one
func (v *BlockValidator) Initialize(ctx context.Context) error {
	config := v.config()
	currentModuleRoot := config.CurrentModuleRoot
	switch currentModuleRoot {
	case "latest":
		latest, err := v.execSpawner.LatestWasmModuleRoot().Await(ctx)
		if err != nil {
			return err
		}
		v.currentWasmModuleRoot = latest
	case "current":
		if (v.currentWasmModuleRoot == common.Hash{}) {
			return errors.New("wasmModuleRoot set to 'current' - but info not set from chain")
		}
	default:
		v.currentWasmModuleRoot = common.HexToHash(currentModuleRoot)
		if (v.currentWasmModuleRoot == common.Hash{}) {
			return errors.New("current-module-root config value illegal")
		}
	}
	log.Info("BlockValidator initialized", "current", v.currentWasmModuleRoot, "pending", v.pendingWasmModuleRoot)
	return nil
}

func (v *BlockValidator) LaunchWorkthreadsWhenCaughtUp(ctx context.Context) {
	for {
		caughtUp, err := v.checkValidatedGSCaughUp(ctx)
		if err != nil {
			log.Error("validator got error waiting for chain to catch up", "err", err)
		}
		if caughtUp {
			break
		}
		select {
		case <-ctx.Done():
			return
		case <-time.After(v.config().ValidationPoll):
		}
	}
	err := stopwaiter.CallIterativelyWith[struct{}](&v.StopWaiterSafe, v.iterativeValidationEntryCreator, v.createNodesChan)
	if err != nil {
		v.possiblyFatal(err)
	}
	err = stopwaiter.CallIterativelyWith[struct{}](&v.StopWaiterSafe, v.iterativeValidationEntryRecorder, v.sendRecordChan)
	if err != nil {
		v.possiblyFatal(err)
	}
	err = stopwaiter.CallIterativelyWith[struct{}](&v.StopWaiterSafe, v.iterativeValidationProgress, v.progressValidationsChan)
	if err != nil {
		v.possiblyFatal(err)
	}
}

func (v *BlockValidator) Start(ctxIn context.Context) error {
	v.StopWaiter.Start(ctxIn, v)
	v.LaunchThread(v.LaunchWorkthreadsWhenCaughtUp)
	return nil
}

func (v *BlockValidator) StopAndWait() {
	v.StopWaiter.StopAndWait()
}

// WaitForPos can only be used from One thread
func (v *BlockValidator) WaitForPos(t *testing.T, ctx context.Context, pos arbutil.MessageIndex, timeout time.Duration) bool {
	trigerchan := make(chan struct{})
	v.testingProgressMadeChan = trigerchan
	timer := time.NewTimer(timeout)
	defer timer.Stop()
	lastLoop := false
	for {
		if v.validated() > pos {
			return true
		}
		if lastLoop {
			return false
		}
		select {
		case <-timer.C:
			lastLoop = true
		case <-trigerchan:
		case <-ctx.Done():
			lastLoop = true
		}
	}
}<|MERGE_RESOLUTION|>--- conflicted
+++ resolved
@@ -79,11 +79,7 @@
 
 type BlockValidatorConfig struct {
 	Enable                   bool                          `koanf:"enable"`
-<<<<<<< HEAD
-	ValidationServer         rpcclient.ClientConfig        `koanf:"validation-server"`
-=======
 	ValidationServer         rpcclient.ClientConfig        `koanf:"validation-server" reload:"hot"`
->>>>>>> 8eed5a99
 	ValidationPoll           time.Duration                 `koanf:"check-validations-poll" reload:"hot"`
 	PrerecordedBlocks        uint64                        `koanf:"prerecorded-blocks" reload:"hot"`
 	ForwardBlocks            uint64                        `koanf:"forward-blocks" reload:"hot"`
@@ -101,11 +97,7 @@
 
 func BlockValidatorConfigAddOptions(prefix string, f *flag.FlagSet) {
 	f.Bool(prefix+".enable", DefaultBlockValidatorConfig.Enable, "enable block-by-block validation")
-<<<<<<< HEAD
-	rpcclient.RPCClientAddOptions(prefix+".validation-server", f)
-=======
 	rpcclient.RPCClientAddOptions(prefix+".validation-server", f, &DefaultBlockValidatorConfig.ValidationServer)
->>>>>>> 8eed5a99
 	f.Duration(prefix+".check-validations-poll", DefaultBlockValidatorConfig.ValidationPoll, "poll time to check validations")
 	f.Uint64(prefix+".forward-blocks", DefaultBlockValidatorConfig.ForwardBlocks, "prepare entries for up to that many blocks ahead of validation (small footprint)")
 	f.Uint64(prefix+".prerecorded-blocks", DefaultBlockValidatorConfig.PrerecordedBlocks, "record that many blocks ahead of validation (larger footprint)")
