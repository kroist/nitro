--- conflicted
+++ resolved
@@ -8,12 +8,8 @@
 	"errors"
 	"fmt"
 
-<<<<<<< HEAD
 	"github.com/ethereum/go-ethereum/common/hexutil"
-	"github.com/ethereum/go-ethereum/crypto"
-=======
 	"github.com/offchainlabs/nitro/arbstate"
->>>>>>> c7cb05c2
 )
 
 var ErrNotFound = errors.New("Not found")
@@ -26,7 +22,6 @@
 	fmt.Stringer
 	ExpirationPolicy(ctx context.Context) arbstate.ExpirationPolicy
 	HealthCheck(ctx context.Context) error
-<<<<<<< HEAD
 }
 
 func EncodeStorageServiceKey(b []byte) string {
@@ -35,55 +30,4 @@
 
 func DecodeStorageServiceKey(input string) ([]byte, error) {
 	return hexutil.Decode(input)
-}
-
-type LocalDiskStorageService struct {
-	dataDir string
-	mutex   sync.RWMutex
-}
-
-func NewLocalDiskStorageService(dataDir string) StorageService {
-	return &LocalDiskStorageService{dataDir: dataDir}
-}
-
-func (s *LocalDiskStorageService) GetByHash(ctx context.Context, key []byte) ([]byte, error) {
-	s.mutex.RLock()
-	defer s.mutex.RUnlock()
-	pathname := s.dataDir + "/" + EncodeStorageServiceKey(key)
-	res, err := os.ReadFile(pathname)
-	if err != nil {
-		// Just for backward compatability.
-		pathname = s.dataDir + "/" + base32.StdEncoding.EncodeToString(key)
-		return os.ReadFile(pathname)
-	}
-	return res, nil
-}
-
-func (s *LocalDiskStorageService) Put(ctx context.Context, data []byte, timeout uint64) error {
-	s.mutex.Lock()
-	defer s.mutex.Unlock()
-	pathname := s.dataDir + "/" + EncodeStorageServiceKey(crypto.Keccak256(data))
-	return os.WriteFile(pathname, data, 0600)
-}
-
-func (s *LocalDiskStorageService) Sync(ctx context.Context) error {
-	return nil
-}
-
-func (s *LocalDiskStorageService) Close(ctx context.Context) error {
-	return nil
-}
-
-func (s *LocalDiskStorageService) ExpirationPolicy(ctx context.Context) ExpirationPolicy {
-	return KeepForever
-}
-
-func (s *LocalDiskStorageService) String() string {
-	return "LocalDiskStorageService(" + s.dataDir + ")"
-}
-
-func (s *LocalDiskStorageService) HealthCheck(ctx context.Context) error {
-	return nil
-=======
->>>>>>> c7cb05c2
 }