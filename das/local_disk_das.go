--- conflicted
+++ resolved
@@ -101,15 +101,7 @@
 	c = &arbstate.DataAvailabilityCertificate{}
 	copy(c.DataHash[:], crypto.Keccak256(message))
 
-<<<<<<< HEAD
-	if timeout == CALLEE_PICKS_TIMEOUT {
-		c.Timeout = uint64(time.Now().Add(das.retentionPeriod).Unix())
-	} else {
-		c.Timeout = timeout
-	}
-=======
 	c.Timeout = timeout
->>>>>>> 54b47868
 	c.SignersMask = das.signerMask
 
 	fields := serializeSignableFields(*c)
