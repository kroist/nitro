package dasrpc

import (
	"bytes"
	"context"
	"encoding/base64"
	"encoding/json"
	"net"
	"testing"

	"github.com/offchainlabs/nitro/blsSignatures"
	"github.com/offchainlabs/nitro/das"
	"github.com/offchainlabs/nitro/util/testhelpers"
)

func blsPubToBase64(pubkey *blsSignatures.PublicKey) string {
	pubkeyBytes := blsSignatures.PublicKeyToBytes(*pubkey)
	encodedPubkey := make([]byte, base64.StdEncoding.EncodedLen(len(pubkeyBytes)))
	base64.StdEncoding.Encode(encodedPubkey, pubkeyBytes)
	return string(encodedPubkey)
}

func TestRPC(t *testing.T) {
	ctx := context.Background()
	lis, err := net.Listen("tcp", "localhost:0")
	testhelpers.RequireImpl(t, err)
	keyDir := t.TempDir()
	dataDir := t.TempDir()
	pubkey, _, err := das.GenerateAndStoreKeys(keyDir)
	testhelpers.RequireImpl(t, err)
	dasConfig := das.LocalDiskDASConfig{
		KeyDir:  keyDir,
		DataDir: dataDir,
	}
<<<<<<< HEAD
	localDas, err := das.NewLocalDiskDASWithSeqInboxCaller(ctx, dasConfig, nil)
=======
	storageService, err := das.NewStorageServiceFromLocalConfig(ctx, dasConfig)
	testhelpers.RequireImpl(t, err)
	localDas, err := das.NewLocalDiskDASWithSeqInboxCaller(ctx, dasConfig, nil, storageService)
>>>>>>> b05f6f88
	testhelpers.RequireImpl(t, err)
	dasServer, err := StartDASRPCServerOnListener(ctx, lis, localDas)
	defer func() {
		if err := dasServer.Shutdown(ctx); err != nil {
			panic(err)
		}
	}()
	testhelpers.RequireImpl(t, err)
	config := BackendConfig{
		URL:                 "http://" + lis.Addr().String(),
		PubKeyBase64Encoded: blsPubToBase64(pubkey),
		SignerMask:          1,
	}

	backendsJsonByte, err := json.Marshal([]BackendConfig{config})
	testhelpers.RequireImpl(t, err)
	aggConf := das.AggregatorConfig{
		AssumedHonest: 1,
		Backends:      string(backendsJsonByte),
	}
	rpcAgg, err := NewRPCAggregatorWithSeqInboxCaller(ctx, aggConf, nil)
	testhelpers.RequireImpl(t, err)

	msg := testhelpers.RandomizeSlice(make([]byte, 100))
	cert, err := rpcAgg.Store(ctx, msg, 0, nil)
	testhelpers.RequireImpl(t, err)

	retrievedMessage, err := rpcAgg.GetByHash(ctx, cert.DataHash[:])
	testhelpers.RequireImpl(t, err)

	if !bytes.Equal(msg, retrievedMessage) {
		testhelpers.FailImpl(t, "failed to retrieve correct message")
	}

	retrievedMessage, err = rpcAgg.GetByHash(ctx, cert.DataHash[:])
	testhelpers.RequireImpl(t, err)

	if !bytes.Equal(msg, retrievedMessage) {
		testhelpers.FailImpl(t, "failed to getByHash correct message")
	}
}<|MERGE_RESOLUTION|>--- conflicted
+++ resolved
@@ -32,13 +32,9 @@
 		KeyDir:  keyDir,
 		DataDir: dataDir,
 	}
-<<<<<<< HEAD
-	localDas, err := das.NewLocalDiskDASWithSeqInboxCaller(ctx, dasConfig, nil)
-=======
 	storageService, err := das.NewStorageServiceFromLocalConfig(ctx, dasConfig)
 	testhelpers.RequireImpl(t, err)
 	localDas, err := das.NewLocalDiskDASWithSeqInboxCaller(ctx, dasConfig, nil, storageService)
->>>>>>> b05f6f88
 	testhelpers.RequireImpl(t, err)
 	dasServer, err := StartDASRPCServerOnListener(ctx, lis, localDas)
 	defer func() {
@@ -59,7 +55,7 @@
 		AssumedHonest: 1,
 		Backends:      string(backendsJsonByte),
 	}
-	rpcAgg, err := NewRPCAggregatorWithSeqInboxCaller(ctx, aggConf, nil)
+	rpcAgg, err := NewRPCAggregatorWithSeqInboxCaller(aggConf, nil)
 	testhelpers.RequireImpl(t, err)
 
 	msg := testhelpers.RandomizeSlice(make([]byte, 100))
