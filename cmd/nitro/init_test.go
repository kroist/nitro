package main

import (
	"bytes"
	"context"
	"crypto/sha256"
	"encoding/hex"
	"errors"
	"fmt"
	"math/big"
	"net"
	"net/http"
	"os"
<<<<<<< HEAD
	"strings"
=======
	"path/filepath"
>>>>>>> c2492bd9
	"testing"
	"time"

	"github.com/ethereum/go-ethereum/core/rawdb"
	"github.com/ethereum/go-ethereum/ethclient"
	"github.com/ethereum/go-ethereum/node"
	"github.com/offchainlabs/nitro/arbnode"
	"github.com/offchainlabs/nitro/cmd/chaininfo"
	"github.com/offchainlabs/nitro/cmd/conf"
	"github.com/offchainlabs/nitro/execution/gethexec"
	"github.com/offchainlabs/nitro/util/testhelpers"
)

func TestDownloadInit(t *testing.T) {
	const (
		archiveName = "random_data.tar.gz"
		dataSize    = 1024 * 1024
		filePerm    = 0600
	)

	// Create archive with random data
	serverDir := t.TempDir()
	data := testhelpers.RandomSlice(dataSize)
	checksumBytes := sha256.Sum256(data)
	checksum := hex.EncodeToString(checksumBytes[:])

	// Write archive file
	archiveFile := fmt.Sprintf("%s/%s", serverDir, archiveName)
	err := os.WriteFile(archiveFile, data, filePerm)
	Require(t, err, "failed to write archive")

	// Write checksum file
	checksumFile := archiveFile + ".sha256"
	err = os.WriteFile(checksumFile, []byte(checksum), filePerm)
	Require(t, err, "failed to write checksum")

	// Start HTTP server
	ctx, cancel := context.WithCancel(context.Background())
	defer cancel()
	addr := startFileServer(t, ctx, serverDir)

	// Download file
	initConfig := conf.InitConfigDefault
	initConfig.Url = fmt.Sprintf("http://%s/%s", addr, archiveName)
	initConfig.DownloadPath = t.TempDir()
	receivedArchive, err := downloadInit(ctx, &initConfig)
	Require(t, err, "failed to download")

	// Check archive contents
	receivedData, err := os.ReadFile(receivedArchive)
	Require(t, err, "failed to read received archive")
	if !bytes.Equal(receivedData, data) {
		t.Error("downloaded archive is different from generated one")
	}
}

func TestDownloadInitInParts(t *testing.T) {
	const (
		archiveName = "random_data.tar.gz"
		numParts    = 3
		partSize    = 1024 * 1024
		dataSize    = numParts * partSize
		filePerm    = 0600
	)

	// Create parts with random data
	serverDir := t.TempDir()
	data := testhelpers.RandomSlice(dataSize)
	for i := 0; i < numParts; i++ {
		// Create part and checksum
		partData := data[partSize*i : partSize*(i+1)]
		checksumBytes := sha256.Sum256(partData)
		checksum := hex.EncodeToString(checksumBytes[:])
		// Write part file
		partFile := fmt.Sprintf("%s/%s.part%d", serverDir, archiveName, i)
		err := os.WriteFile(partFile, partData, filePerm)
		Require(t, err, "failed to write part")
		// Write checksum file
		checksumFile := partFile + ".sha256"
		err = os.WriteFile(checksumFile, []byte(checksum), filePerm)
		Require(t, err, "failed to write checksum")
	}

	// Start HTTP server
	ctx, cancel := context.WithCancel(context.Background())
	defer cancel()
	addr := startFileServer(t, ctx, serverDir)

	// Download file
	initConfig := conf.InitConfigDefault
	initConfig.Url = fmt.Sprintf("http://%s/%s", addr, archiveName)
	initConfig.DownloadPath = t.TempDir()
	receivedArchive, err := downloadInit(ctx, &initConfig)
	Require(t, err, "failed to download")

	// check database contents
	receivedData, err := os.ReadFile(receivedArchive)
	Require(t, err, "failed to read received archive")
	if !bytes.Equal(receivedData, data) {
		t.Error("downloaded archive is different from generated one")
	}

	// Check if the function deleted the temporary files
	entries, err := os.ReadDir(initConfig.DownloadPath)
	Require(t, err, "failed to read temp dir")
	if len(entries) != 1 {
		t.Error("download function did not delete temp files")
	}
}

func TestSetLatestSnapshotUrl(t *testing.T) {
	const (
		chain        = "arb1"
		snapshotKind = "archive"
		latestDate   = "2024/21"
		latestFile   = "latest-" + snapshotKind + ".txt"
		dirPerm      = 0700
		filePerm     = 0600
	)

	// Create latest file
	serverDir := t.TempDir()
	err := os.Mkdir(filepath.Join(serverDir, chain), dirPerm)
	Require(t, err)
	err = os.WriteFile(filepath.Join(serverDir, chain, latestFile), []byte(latestDate), filePerm)
	Require(t, err)

	// Start HTTP server
	ctx, cancel := context.WithCancel(context.Background())
	defer cancel()
	addr := "http://" + startFileServer(t, ctx, serverDir)

	// Set latest snapshot URL
	initConfig := conf.InitConfigDefault
	initConfig.Latest = snapshotKind
	initConfig.LatestBase = addr
	err = setLatestSnapshotUrl(ctx, &initConfig, chain)
	Require(t, err)

	// Check url
	want := fmt.Sprintf("%s/%s/%s/archive.tar", addr, chain, latestDate)
	if initConfig.Url != want {
		t.Errorf("initConfig.Url = %s; want: %s", initConfig.Url, want)
	}
}

func startFileServer(t *testing.T, ctx context.Context, dir string) string {
	t.Helper()
	ln, err := net.Listen("tcp", "127.0.0.1:0")
	Require(t, err, "failed to listen")
	addr := ln.Addr().String()
	server := &http.Server{
		Addr:              addr,
		Handler:           http.FileServer(http.Dir(dir)),
		ReadHeaderTimeout: time.Second,
	}
	go func() {
		err := server.Serve(ln)
		if err != nil && !errors.Is(err, http.ErrServerClosed) {
			t.Error("failed to shutdown server")
		}
	}()
	go func() {
		<-ctx.Done()
		err := server.Shutdown(ctx)
		Require(t, err, "failed to shutdown server")
	}()
	return addr
}

func TestOpenInitializeChainDbIncompatibleStateScheme(t *testing.T) {
	t.Parallel()

	ctx, cancel := context.WithCancel(context.Background())
	defer cancel()

	stackConfig := testhelpers.CreateStackConfigForTest(t.TempDir())
	stack, err := node.New(stackConfig)
	defer stack.Close()
	Require(t, err)

	nodeConfig := NodeConfigDefault
	nodeConfig.Execution.Caching.StateScheme = rawdb.PathScheme
	nodeConfig.Chain.ID = 42161
	nodeConfig.Node = *arbnode.ConfigDefaultL2Test()
	nodeConfig.Init.DevInit = true
	nodeConfig.Init.DevInitAddress = "0x3f1Eae7D46d88F08fc2F8ed27FCb2AB183EB2d0E"

	l1Client := ethclient.NewClient(stack.Attach())

	// opening for the first time doesn't error
	chainDb, blockchain, err := openInitializeChainDb(
		ctx,
		stack,
		&nodeConfig,
		new(big.Int).SetUint64(nodeConfig.Chain.ID),
		gethexec.DefaultCacheConfigFor(stack, &nodeConfig.Execution.Caching),
		&nodeConfig.Persistent,
		l1Client,
		chaininfo.RollupAddresses{},
	)
	Require(t, err)
	blockchain.Stop()
	err = chainDb.Close()
	Require(t, err)

	// opening for the second time doesn't error
	chainDb, blockchain, err = openInitializeChainDb(
		ctx,
		stack,
		&nodeConfig,
		new(big.Int).SetUint64(nodeConfig.Chain.ID),
		gethexec.DefaultCacheConfigFor(stack, &nodeConfig.Execution.Caching),
		&nodeConfig.Persistent,
		l1Client,
		chaininfo.RollupAddresses{},
	)
	Require(t, err)
	blockchain.Stop()
	err = chainDb.Close()
	Require(t, err)

	// opening with a different state scheme errors
	nodeConfig.Execution.Caching.StateScheme = rawdb.HashScheme
	_, _, err = openInitializeChainDb(
		ctx,
		stack,
		&nodeConfig,
		new(big.Int).SetUint64(nodeConfig.Chain.ID),
		gethexec.DefaultCacheConfigFor(stack, &nodeConfig.Execution.Caching),
		&nodeConfig.Persistent,
		l1Client,
		chaininfo.RollupAddresses{},
	)
	if !strings.Contains(err.Error(), "incompatible state scheme, stored: path, provided: hash") {
		t.Fatalf("Failed to detect incompatible state scheme")
	}
}<|MERGE_RESOLUTION|>--- conflicted
+++ resolved
@@ -11,11 +11,8 @@
 	"net"
 	"net/http"
 	"os"
-<<<<<<< HEAD
+	"path/filepath"
 	"strings"
-=======
-	"path/filepath"
->>>>>>> c2492bd9
 	"testing"
 	"time"
 
