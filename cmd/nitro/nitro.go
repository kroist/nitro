--- conflicted
+++ resolved
@@ -118,13 +118,8 @@
 	ctx, cancelFunc := context.WithCancel(context.Background())
 	defer cancelFunc()
 
-<<<<<<< HEAD
-	nodeConfig, l1Wallet, l2DevWallet, l1Client, l1ChainId, err := ParseNode(ctx, os.Args[1:])
-=======
-	vcsRevision, vcsTime := genericconf.GetVersion()
 	args := os.Args[1:]
 	nodeConfig, l1Wallet, l2DevWallet, l1Client, l1ChainId, err := ParseNode(ctx, args)
->>>>>>> 4b278b35
 	if err != nil {
 		util.HandleError(err, printSampleUsage)
 
