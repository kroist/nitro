--- conflicted
+++ resolved
@@ -84,34 +84,6 @@
 	return wavmio.ReadDelayedInboxMessage(seqNum), nil
 }
 
-<<<<<<< HEAD
-func BuildBlock(ctx context.Context,
-	statedb *state.StateDB,
-	lastBlockHeader *types.Header,
-	chainContext core.ChainContext,
-	chainConfig *params.ChainConfig,
-	inbox arbstate.InboxBackend,
-) (*types.Block, error) {
-	var delayedMessagesRead uint64
-	if lastBlockHeader != nil {
-		delayedMessagesRead = lastBlockHeader.Nonce.Uint64()
-	}
-	inboxMultiplexer := arbstate.NewInboxMultiplexer(inbox, delayedMessagesRead, &PreimageDAS{})
-
-	message, err := inboxMultiplexer.Pop(ctx)
-	if err != nil {
-		return nil, err
-	}
-
-	delayedMessagesRead = inboxMultiplexer.DelayedMessagesRead()
-	l1Message := message.Message
-
-	block, _ := arbos.ProduceBlock(
-		l1Message, delayedMessagesRead, lastBlockHeader, statedb, chainContext, chainConfig,
-	)
-	return block, nil
-}
-
 type PreimageDAS struct {
 }
 
@@ -119,8 +91,6 @@
 	return wavmio.ResolvePreImage(common.BytesToHash(hash)), nil
 }
 
-=======
->>>>>>> 46411958
 func main() {
 	wavmio.StubInit()
 
@@ -149,19 +119,14 @@
 		panic(fmt.Sprintf("Error opening state db: %v", err.Error()))
 	}
 
-<<<<<<< HEAD
-	chainConfig := params.ArbitrumOneChainConfig()
-	chainContext := WavmChainContext{}
-	ctx := context.Background()
-	newBlock, err := BuildBlock(ctx, statedb, lastBlockHeader, chainContext, chainConfig, WavmInbox{})
-=======
 	var delayedMessagesRead uint64
 	if lastBlockHeader != nil {
 		delayedMessagesRead = lastBlockHeader.Nonce.Uint64()
 	}
-	inboxMultiplexer := arbstate.NewInboxMultiplexer(WavmInbox{}, delayedMessagesRead)
-	messageWithMetadata, err := inboxMultiplexer.Pop()
->>>>>>> 46411958
+	inboxMultiplexer := arbstate.NewInboxMultiplexer(WavmInbox{}, delayedMessagesRead, &PreimageDAS{})
+	ctx := context.Background()
+	messageWithMetadata, err := inboxMultiplexer.Pop(ctx)
+
 	if err != nil {
 		panic(fmt.Sprintf("Error reading from inbox multiplexer: %v", err.Error()))
 	}
