--- conflicted
+++ resolved
@@ -5,6 +5,7 @@
 package arbnode
 
 import (
+	"math/big"
 	"sync"
 
 	"github.com/ethereum/go-ethereum/common"
@@ -82,7 +83,6 @@
 	return count, nil
 }
 
-<<<<<<< HEAD
 func (d *InboxReaderDb) GetBatchAcc(seqNum *big.Int) (common.Hash, error) {
 	if !seqNum.IsUint64() {
 		return common.Hash{}, accumulatorNotFound
@@ -120,15 +120,8 @@
 	return new(big.Int).SetUint64(count), nil
 }
 
-func (d *InboxReaderDb) GetDelayedMessage(seqNum *big.Int) (*arbos.L1IncomingMessage, error) {
-	if !seqNum.IsUint64() {
-		return nil, errors.New("delayed sequence number not a uint64")
-	}
-	key := dbKey(delayedMessagePrefix, seqNum.Uint64())
-=======
 func (d *InboxReaderDb) GetDelayedMessage(seqNum uint64) (*arbos.L1IncomingMessage, error) {
 	key := dbKey(delayedMessagePrefix, seqNum)
->>>>>>> e17abd44
 	data, err := d.db.Get(key)
 	if err != nil {
 		return nil, err
