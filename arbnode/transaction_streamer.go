--- conflicted
+++ resolved
@@ -865,7 +865,6 @@
 	return nil
 }
 
-<<<<<<< HEAD
 // TODO: eventually there will be a table maintained by txStreamer itself
 func (s *TransactionStreamer) ResultAtCount(count arbutil.MessageIndex) (*execution.MessageResult, error) {
 	if count == 0 {
@@ -874,10 +873,7 @@
 	return s.exec.ResultAtPos(count - 1)
 }
 
-// return value: true if should be called again
-=======
 // return value: true if should be called again immediately
->>>>>>> 36a6beaa
 func (s *TransactionStreamer) executeNextMsg(ctx context.Context, exec *execution.ExecutionEngine) bool {
 	if ctx.Err() != nil {
 		return false
