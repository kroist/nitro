// Copyright 2021-2022, Offchain Labs, Inc.
// For license information, see https://github.com/nitro/blob/master/LICENSE

package arbnode

import (
	"context"
	"encoding/binary"
	"errors"
	"fmt"
	"math"
	"math/big"
	"os"
	"path/filepath"
	"runtime"
	"time"

	flag "github.com/spf13/pflag"

	"github.com/ethereum/go-ethereum/accounts/abi/bind"
	"github.com/ethereum/go-ethereum/arbitrum"
	"github.com/ethereum/go-ethereum/common"
	"github.com/ethereum/go-ethereum/core"
	"github.com/ethereum/go-ethereum/core/rawdb"
	"github.com/ethereum/go-ethereum/core/types"
	"github.com/ethereum/go-ethereum/core/vm"
	"github.com/ethereum/go-ethereum/crypto"
	"github.com/ethereum/go-ethereum/eth"
	"github.com/ethereum/go-ethereum/eth/ethconfig"
	"github.com/ethereum/go-ethereum/eth/filters"
	"github.com/ethereum/go-ethereum/ethdb"
	"github.com/ethereum/go-ethereum/log"
	"github.com/ethereum/go-ethereum/node"
	"github.com/ethereum/go-ethereum/params"
	"github.com/ethereum/go-ethereum/rpc"

	"github.com/offchainlabs/nitro/arbos"
	"github.com/offchainlabs/nitro/arbos/arbosState"
	"github.com/offchainlabs/nitro/arbstate"
	"github.com/offchainlabs/nitro/arbutil"
	"github.com/offchainlabs/nitro/broadcastclient"
	"github.com/offchainlabs/nitro/broadcastclients"
	"github.com/offchainlabs/nitro/broadcaster"
	"github.com/offchainlabs/nitro/das"
	"github.com/offchainlabs/nitro/solgen/go/bridgegen"
	"github.com/offchainlabs/nitro/solgen/go/challengegen"
	"github.com/offchainlabs/nitro/solgen/go/ospgen"
	"github.com/offchainlabs/nitro/solgen/go/rollupgen"
	"github.com/offchainlabs/nitro/staker"
	"github.com/offchainlabs/nitro/statetransfer"
	"github.com/offchainlabs/nitro/util/contracts"
	"github.com/offchainlabs/nitro/util/headerreader"
	"github.com/offchainlabs/nitro/util/signature"
	"github.com/offchainlabs/nitro/validator"
	"github.com/offchainlabs/nitro/wsbroadcastserver"
)

type RollupAddresses struct {
	Bridge                 common.Address `json:"bridge"`
	Inbox                  common.Address `json:"inbox"`
	SequencerInbox         common.Address `json:"sequencer-inbox"`
	Rollup                 common.Address `json:"rollup"`
	ValidatorUtils         common.Address `json:"validator-utils"`
	ValidatorWalletCreator common.Address `json:"validator-wallet-creator"`
	DeployedAt             uint64         `json:"deployed-at"`
}

type RollupAddressesConfig struct {
	Bridge                 string `koanf:"bridge"`
	Inbox                  string `koanf:"inbox"`
	SequencerInbox         string `koanf:"sequencer-inbox"`
	Rollup                 string `koanf:"rollup"`
	ValidatorUtils         string `koanf:"validator-utils"`
	ValidatorWalletCreator string `koanf:"validator-wallet-creator"`
	DeployedAt             uint64 `koanf:"deployed-at"`
}

var RollupAddressesConfigDefault = RollupAddressesConfig{}

func RollupAddressesConfigAddOptions(prefix string, f *flag.FlagSet) {
	f.String(prefix+".bridge", "", "the bridge contract address")
	f.String(prefix+".inbox", "", "the inbox contract address")
	f.String(prefix+".sequencer-inbox", "", "the sequencer inbox contract address")
	f.String(prefix+".rollup", "", "the rollup contract address")
	f.String(prefix+".validator-utils", "", "the validator utils contract address")
	f.String(prefix+".validator-wallet-creator", "", "the validator wallet creator contract address")
	f.Uint64(prefix+".deployed-at", 0, "the block number at which the rollup was deployed")
}

func (c *RollupAddressesConfig) ParseAddresses() (RollupAddresses, error) {
	a := RollupAddresses{
		DeployedAt: c.DeployedAt,
	}
	strs := []string{
		c.Bridge,
		c.Inbox,
		c.SequencerInbox,
		c.Rollup,
		c.ValidatorUtils,
		c.ValidatorWalletCreator,
	}
	addrs := []*common.Address{
		&a.Bridge,
		&a.Inbox,
		&a.SequencerInbox,
		&a.Rollup,
		&a.ValidatorUtils,
		&a.ValidatorWalletCreator,
	}
	names := []string{
		"Bridge",
		"Inbox",
		"SequencerInbox",
		"Rollup",
		"ValidatorUtils",
		"ValidatorWalletCreator",
	}
	if len(strs) != len(addrs) {
		return RollupAddresses{}, fmt.Errorf("internal error: attempting to parse %v strings into %v addresses", len(strs), len(addrs))
	}
	complete := true
	for i, s := range strs {
		if !common.IsHexAddress(s) {
			log.Error("invalid address", "name", names[i], "value", s)
			complete = false
		}
		*addrs[i] = common.HexToAddress(s)
	}
	if !complete {
		return RollupAddresses{}, fmt.Errorf("invalid addresses")
	}
	return a, nil
}

func andTxSucceeded(ctx context.Context, l1Reader *headerreader.HeaderReader, tx *types.Transaction, err error) error {
	if err != nil {
		return fmt.Errorf("error submitting tx: %w", err)
	}
	_, err = l1Reader.WaitForTxApproval(ctx, tx)
	if err != nil {
		return fmt.Errorf("error executing tx: %w", err)
	}
	return nil
}

func deployBridgeCreator(ctx context.Context, l1Reader *headerreader.HeaderReader, auth *bind.TransactOpts) (common.Address, error) {
	client := l1Reader.Client()
	bridgeTemplate, tx, _, err := bridgegen.DeployBridge(auth, client)
	err = andTxSucceeded(ctx, l1Reader, tx, err)
	if err != nil {
		return common.Address{}, fmt.Errorf("bridge deploy error: %w", err)
	}

	seqInboxTemplate, tx, _, err := bridgegen.DeploySequencerInbox(auth, client)
	err = andTxSucceeded(ctx, l1Reader, tx, err)
	if err != nil {
		return common.Address{}, fmt.Errorf("sequencer inbox deploy error: %w", err)
	}

	inboxTemplate, tx, _, err := bridgegen.DeployInbox(auth, client)
	err = andTxSucceeded(ctx, l1Reader, tx, err)
	if err != nil {
		return common.Address{}, fmt.Errorf("inbox deploy error: %w", err)
	}

	rollupEventBridgeTemplate, tx, _, err := rollupgen.DeployRollupEventInbox(auth, client)
	err = andTxSucceeded(ctx, l1Reader, tx, err)
	if err != nil {
		return common.Address{}, fmt.Errorf("rollup event bridge deploy error: %w", err)
	}

	outboxTemplate, tx, _, err := bridgegen.DeployOutbox(auth, client)
	err = andTxSucceeded(ctx, l1Reader, tx, err)
	if err != nil {
		return common.Address{}, fmt.Errorf("outbox deploy error: %w", err)
	}

	bridgeCreatorAddr, tx, bridgeCreator, err := rollupgen.DeployBridgeCreator(auth, client)
	err = andTxSucceeded(ctx, l1Reader, tx, err)
	if err != nil {
		return common.Address{}, fmt.Errorf("bridge creator deploy error: %w", err)
	}

	tx, err = bridgeCreator.UpdateTemplates(auth, bridgeTemplate, seqInboxTemplate, inboxTemplate, rollupEventBridgeTemplate, outboxTemplate)
	err = andTxSucceeded(ctx, l1Reader, tx, err)
	if err != nil {
		return common.Address{}, fmt.Errorf("bridge creator update templates error: %w", err)
	}

	return bridgeCreatorAddr, nil
}

func deployChallengeFactory(ctx context.Context, l1Reader *headerreader.HeaderReader, auth *bind.TransactOpts) (common.Address, common.Address, error) {
	client := l1Reader.Client()
	osp0, tx, _, err := ospgen.DeployOneStepProver0(auth, client)
	err = andTxSucceeded(ctx, l1Reader, tx, err)
	if err != nil {
		return common.Address{}, common.Address{}, fmt.Errorf("osp0 deploy error: %w", err)
	}

	ospMem, _, _, err := ospgen.DeployOneStepProverMemory(auth, client)
	err = andTxSucceeded(ctx, l1Reader, tx, err)
	if err != nil {
		return common.Address{}, common.Address{}, fmt.Errorf("ospMemory deploy error: %w", err)
	}

	ospMath, _, _, err := ospgen.DeployOneStepProverMath(auth, client)
	err = andTxSucceeded(ctx, l1Reader, tx, err)
	if err != nil {
		return common.Address{}, common.Address{}, fmt.Errorf("ospMath deploy error: %w", err)
	}

	ospHostIo, _, _, err := ospgen.DeployOneStepProverHostIo(auth, client)
	err = andTxSucceeded(ctx, l1Reader, tx, err)
	if err != nil {
		return common.Address{}, common.Address{}, fmt.Errorf("ospHostIo deploy error: %w", err)
	}

	ospEntryAddr, tx, _, err := ospgen.DeployOneStepProofEntry(auth, client, osp0, ospMem, ospMath, ospHostIo)
	err = andTxSucceeded(ctx, l1Reader, tx, err)
	if err != nil {
		return common.Address{}, common.Address{}, fmt.Errorf("ospEntry deploy error: %w", err)
	}

	challengeManagerAddr, tx, _, err := challengegen.DeployChallengeManager(auth, client)
	err = andTxSucceeded(ctx, l1Reader, tx, err)
	if err != nil {
		return common.Address{}, common.Address{}, fmt.Errorf("ospEntry deploy error: %w", err)
	}

	return ospEntryAddr, challengeManagerAddr, nil
}

func deployRollupCreator(ctx context.Context, l1Reader *headerreader.HeaderReader, auth *bind.TransactOpts) (*rollupgen.RollupCreator, common.Address, common.Address, common.Address, error) {
	bridgeCreator, err := deployBridgeCreator(ctx, l1Reader, auth)
	if err != nil {
		return nil, common.Address{}, common.Address{}, common.Address{}, err
	}

	ospEntryAddr, challengeManagerAddr, err := deployChallengeFactory(ctx, l1Reader, auth)
	if err != nil {
		return nil, common.Address{}, common.Address{}, common.Address{}, err
	}

	rollupAdminLogic, tx, _, err := rollupgen.DeployRollupAdminLogic(auth, l1Reader.Client())
	err = andTxSucceeded(ctx, l1Reader, tx, err)
	if err != nil {
		return nil, common.Address{}, common.Address{}, common.Address{}, fmt.Errorf("rollup admin logic deploy error: %w", err)
	}

	rollupUserLogic, tx, _, err := rollupgen.DeployRollupUserLogic(auth, l1Reader.Client())
	err = andTxSucceeded(ctx, l1Reader, tx, err)
	if err != nil {
		return nil, common.Address{}, common.Address{}, common.Address{}, fmt.Errorf("rollup user logic deploy error: %w", err)
	}

	rollupCreatorAddress, tx, rollupCreator, err := rollupgen.DeployRollupCreator(auth, l1Reader.Client())
	err = andTxSucceeded(ctx, l1Reader, tx, err)
	if err != nil {
		return nil, common.Address{}, common.Address{}, common.Address{}, fmt.Errorf("rollup creator deploy error: %w", err)
	}

	validatorUtils, tx, _, err := rollupgen.DeployValidatorUtils(auth, l1Reader.Client())
	err = andTxSucceeded(ctx, l1Reader, tx, err)
	if err != nil {
		return nil, common.Address{}, common.Address{}, common.Address{}, fmt.Errorf("validator utils deploy error: %w", err)
	}

	validatorWalletCreator, tx, _, err := rollupgen.DeployValidatorWalletCreator(auth, l1Reader.Client())
	err = andTxSucceeded(ctx, l1Reader, tx, err)
	if err != nil {
		return nil, common.Address{}, common.Address{}, common.Address{}, fmt.Errorf("validator wallet creator deploy error: %w", err)
	}

	tx, err = rollupCreator.SetTemplates(
		auth,
		bridgeCreator,
		ospEntryAddr,
		challengeManagerAddr,
		rollupAdminLogic,
		rollupUserLogic,
		validatorUtils,
		validatorWalletCreator,
	)
	err = andTxSucceeded(ctx, l1Reader, tx, err)
	if err != nil {
		return nil, common.Address{}, common.Address{}, common.Address{}, fmt.Errorf("rollup set template error: %w", err)
	}

	return rollupCreator, rollupCreatorAddress, validatorUtils, validatorWalletCreator, nil
}

func GenerateRollupConfig(prod bool, wasmModuleRoot common.Hash, rollupOwner common.Address, chainId *big.Int, loserStakeEscrow common.Address) rollupgen.Config {
	var confirmPeriod uint64
	if prod {
		confirmPeriod = 45818
	} else {
		confirmPeriod = 20
	}
	return rollupgen.Config{
		ConfirmPeriodBlocks:      confirmPeriod,
		ExtraChallengeTimeBlocks: 200,
		StakeToken:               common.Address{},
		BaseStake:                big.NewInt(params.Ether),
		WasmModuleRoot:           wasmModuleRoot,
		Owner:                    rollupOwner,
		LoserStakeEscrow:         loserStakeEscrow,
		ChainId:                  chainId,
		SequencerInboxMaxTimeVariation: rollupgen.ISequencerInboxMaxTimeVariation{
			DelayBlocks:   big.NewInt(60 * 60 * 24 / 15),
			FutureBlocks:  big.NewInt(12),
			DelaySeconds:  big.NewInt(60 * 60 * 24),
			FutureSeconds: big.NewInt(60 * 60),
		},
	}
}

func DeployOnL1(ctx context.Context, l1client arbutil.L1Interface, deployAuth *bind.TransactOpts, sequencer common.Address, authorizeValidators uint64, readerConfig headerreader.ConfigFetcher, machineConfig validator.NitroMachineConfig, config rollupgen.Config) (*RollupAddresses, error) {
	l1Reader := headerreader.New(l1client, readerConfig)
	l1Reader.Start(ctx)
	defer l1Reader.StopAndWait()

	if config.WasmModuleRoot == (common.Hash{}) {
		var err error
		config.WasmModuleRoot, err = machineConfig.ReadLatestWasmModuleRoot()
		if err != nil {
			return nil, err
		}
	}

	rollupCreator, rollupCreatorAddress, validatorUtils, validatorWalletCreator, err := deployRollupCreator(ctx, l1Reader, deployAuth)
	if err != nil {
		return nil, fmt.Errorf("error deploying rollup creator: %w", err)
	}

	nonce, err := l1client.PendingNonceAt(ctx, rollupCreatorAddress)
	if err != nil {
		return nil, fmt.Errorf("error getting pending nonce: %w", err)
	}
	expectedRollupAddr := crypto.CreateAddress(rollupCreatorAddress, nonce+2)
	tx, err := rollupCreator.CreateRollup(
		deployAuth,
		config,
		expectedRollupAddr,
	)
	if err != nil {
		return nil, fmt.Errorf("error submitting create rollup tx: %w", err)
	}
	receipt, err := l1Reader.WaitForTxApproval(ctx, tx)
	if err != nil {
		return nil, fmt.Errorf("error executing create rollup tx: %w", err)
	}
	info, err := rollupCreator.ParseRollupCreated(*receipt.Logs[len(receipt.Logs)-1])
	if err != nil {
		return nil, fmt.Errorf("error parsing rollup created log: %w", err)
	}

	sequencerInbox, err := bridgegen.NewSequencerInbox(info.SequencerInbox, l1client)
	if err != nil {
		return nil, fmt.Errorf("error getting sequencer inbox: %w", err)
	}

	// if a zero sequencer address is specified, don't authorize any sequencers
	if sequencer != (common.Address{}) {
		tx, err = sequencerInbox.SetIsBatchPoster(deployAuth, sequencer, true)
		err = andTxSucceeded(ctx, l1Reader, tx, err)
		if err != nil {
			return nil, fmt.Errorf("error setting is batch poster: %w", err)
		}
	}

	var allowValidators []bool
	var validatorAddrs []common.Address
	for i := uint64(1); i <= authorizeValidators; i++ {
		validatorAddrs = append(validatorAddrs, crypto.CreateAddress(validatorWalletCreator, i))
		allowValidators = append(allowValidators, true)
	}
	if len(validatorAddrs) > 0 {
		rollup, err := rollupgen.NewRollupAdminLogic(info.RollupAddress, l1client)
		if err != nil {
			return nil, fmt.Errorf("error getting rollup admin: %w", err)
		}
		tx, err = rollup.SetValidator(deployAuth, validatorAddrs, allowValidators)
		err = andTxSucceeded(ctx, l1Reader, tx, err)
		if err != nil {
			return nil, fmt.Errorf("error setting validator: %w", err)
		}
	}

	return &RollupAddresses{
		Bridge:                 info.Bridge,
		Inbox:                  info.InboxAddress,
		SequencerInbox:         info.SequencerInbox,
		DeployedAt:             receipt.BlockNumber.Uint64(),
		Rollup:                 info.RollupAddress,
		ValidatorUtils:         validatorUtils,
		ValidatorWalletCreator: validatorWalletCreator,
	}, nil
}

type Config struct {
	RPC                    arbitrum.Config             `koanf:"rpc"`
	Sequencer              SequencerConfig             `koanf:"sequencer" reload:"hot"`
	L1Reader               headerreader.Config         `koanf:"l1-reader" reload:"hot"`
	InboxReader            InboxReaderConfig           `koanf:"inbox-reader" reload:"hot"`
	DelayedSequencer       DelayedSequencerConfig      `koanf:"delayed-sequencer" reload:"hot"`
	BatchPoster            BatchPosterConfig           `koanf:"batch-poster" reload:"hot"`
	ForwardingTargetImpl   string                      `koanf:"forwarding-target"`
	Forwarder              ForwarderConfig             `koanf:"forwarder"`
	TxPreCheckerStrictness uint                        `koanf:"tx-pre-checker-strictness" reload:"hot"`
	BlockValidator         staker.BlockValidatorConfig `koanf:"block-validator" reload:"hot"`
	Feed                   broadcastclient.FeedConfig  `koanf:"feed" reload:"hot"`
	Validator              staker.L1ValidatorConfig    `koanf:"validator"`
	SeqCoordinator         SeqCoordinatorConfig        `koanf:"seq-coordinator"`
	DataAvailability       das.DataAvailabilityConfig  `koanf:"data-availability"`
	Wasm                   WasmConfig                  `koanf:"wasm"`
	SyncMonitor            SyncMonitorConfig           `koanf:"sync-monitor"`
	Dangerous              DangerousConfig             `koanf:"dangerous"`
	Caching                CachingConfig               `koanf:"caching"`
	Archive                bool                        `koanf:"archive"`
	TxLookupLimit          uint64                      `koanf:"tx-lookup-limit"`
	TransactionStreamer    TransactionStreamerConfig   `koanf:"transaction-streamer" reload:"hot"`
}

func (c *Config) Validate() error {
	if c.L1Reader.Enable && c.Sequencer.Enable && !c.DelayedSequencer.Enable {
		log.Warn("delayed sequencer is not enabled, despite sequencer and l1 reader being enabled")
	}
	if err := c.Sequencer.Validate(); err != nil {
		return err
	}
	if err := c.InboxReader.Validate(); err != nil {
		return err
	}
	if err := c.BatchPoster.Validate(); err != nil {
		return err
	}
	return nil
}

func (c *Config) Get() *Config {
	return c
}

func (c *Config) Start(context.Context) {}

func (c *Config) StopAndWait() {}

func (c *Config) Started() bool {
	return true
}

func (c *Config) ForwardingTarget() string {
	if c.ForwardingTargetImpl == "null" {
		return ""
	}

	return c.ForwardingTargetImpl
}

func ConfigAddOptions(prefix string, f *flag.FlagSet, feedInputEnable bool, feedOutputEnable bool) {
	arbitrum.ConfigAddOptions(prefix+".rpc", f)
	SequencerConfigAddOptions(prefix+".sequencer", f)
	headerreader.AddOptions(prefix+".l1-reader", f)
	InboxReaderConfigAddOptions(prefix+".inbox-reader", f)
	DelayedSequencerConfigAddOptions(prefix+".delayed-sequencer", f)
	BatchPosterConfigAddOptions(prefix+".batch-poster", f)
	f.String(prefix+".forwarding-target", ConfigDefault.ForwardingTargetImpl, "transaction forwarding target URL, or \"null\" to disable forwarding (iff not sequencer)")
	AddOptionsForNodeForwarderConfig(prefix+".forwarder", f)
	txPreCheckerDescription := "how strict to be when checking txs before forwarding them. 0 = accept anything, " +
		"10 = should never reject anything that'd succeed, 20 = likely won't reject anything that'd succeed, " +
		"30 = full validation which may reject txs that would succeed"
	f.Uint(prefix+".tx-pre-checker-strictness", ConfigDefault.TxPreCheckerStrictness, txPreCheckerDescription)
	staker.BlockValidatorConfigAddOptions(prefix+".block-validator", f)
	broadcastclient.FeedConfigAddOptions(prefix+".feed", f, feedInputEnable, feedOutputEnable)
	staker.L1ValidatorConfigAddOptions(prefix+".validator", f)
	SeqCoordinatorConfigAddOptions(prefix+".seq-coordinator", f)
	das.DataAvailabilityConfigAddOptions(prefix+".data-availability", f)
	WasmConfigAddOptions(prefix+".wasm", f)
	SyncMonitorConfigAddOptions(prefix+".sync-monitor", f)
	DangerousConfigAddOptions(prefix+".dangerous", f)
	CachingConfigAddOptions(prefix+".caching", f)
	f.Uint64(prefix+".tx-lookup-limit", ConfigDefault.TxLookupLimit, "retain the ability to lookup transactions by hash for the past N blocks (0 = all blocks)")
	TransactionStreamerConfigAddOptions(prefix+".transaction-streamer", f)

	archiveMsg := fmt.Sprintf("retain past block state (deprecated, please use %v.caching.archive)", prefix)
	f.Bool(prefix+".archive", ConfigDefault.Archive, archiveMsg)
}

var ConfigDefault = Config{
	RPC:                    arbitrum.DefaultConfig,
	Sequencer:              DefaultSequencerConfig,
	L1Reader:               headerreader.DefaultConfig,
	InboxReader:            DefaultInboxReaderConfig,
	DelayedSequencer:       DefaultDelayedSequencerConfig,
	BatchPoster:            DefaultBatchPosterConfig,
	ForwardingTargetImpl:   "",
	TxPreCheckerStrictness: TxPreCheckerStrictnessNone,
	BlockValidator:         staker.DefaultBlockValidatorConfig,
	Feed:                   broadcastclient.FeedConfigDefault,
	Validator:              staker.DefaultL1ValidatorConfig,
	SeqCoordinator:         DefaultSeqCoordinatorConfig,
	DataAvailability:       das.DefaultDataAvailabilityConfig,
	Wasm:                   DefaultWasmConfig,
	SyncMonitor:            DefaultSyncMonitorConfig,
	Dangerous:              DefaultDangerousConfig,
	Archive:                false,
	TxLookupLimit:          126_230_400, // 1 year at 4 blocks per second
	Caching:                DefaultCachingConfig,
	TransactionStreamer:    DefaultTransactionStreamerConfig,
}

func ConfigDefaultL1Test() *Config {
	config := ConfigDefaultL1NonSequencerTest()
	config.Sequencer = TestSequencerConfig
	config.DelayedSequencer = TestDelayedSequencerConfig
	config.BatchPoster = TestBatchPosterConfig
	config.SeqCoordinator = TestSeqCoordinatorConfig

	return config
}

func ConfigDefaultL1NonSequencerTest() *Config {
	config := ConfigDefault
	config.L1Reader = headerreader.TestConfig
	config.InboxReader = TestInboxReaderConfig
	config.Sequencer.Enable = false
	config.DelayedSequencer.Enable = false
	config.BatchPoster.Enable = false
	config.SeqCoordinator.Enable = false
	config.Wasm.RootPath = validator.DefaultNitroMachineConfig.RootPath
	config.BlockValidator = staker.TestBlockValidatorConfig

	return &config
}

func ConfigDefaultL2Test() *Config {
	config := ConfigDefault
	config.Sequencer = TestSequencerConfig
	config.L1Reader.Enable = false
	config.SeqCoordinator = TestSeqCoordinatorConfig
	config.Feed.Input.Verifier.Dangerous.AcceptMissing = true
	config.Feed.Output.Signed = false
	config.SeqCoordinator.Signing.ECDSA.AcceptSequencer = false
	config.SeqCoordinator.Signing.ECDSA.Dangerous.AcceptMissing = true

	return &config
}

type DangerousConfig struct {
	NoL1Listener bool  `koanf:"no-l1-listener"`
	ReorgToBlock int64 `koanf:"reorg-to-block"`
}

var DefaultDangerousConfig = DangerousConfig{
	NoL1Listener: false,
	ReorgToBlock: -1,
}

func DangerousConfigAddOptions(prefix string, f *flag.FlagSet) {
	f.Bool(prefix+".no-l1-listener", DefaultDangerousConfig.NoL1Listener, "DANGEROUS! disables listening to L1. To be used in test nodes only")
	f.Int64(prefix+".reorg-to-block", DefaultDangerousConfig.ReorgToBlock, "DANGEROUS! forces a reorg to an old block height. To be used for testing only. -1 to disable")
}

type DangerousSequencerConfig struct {
	NoCoordinator bool `koanf:"no-coordinator"`
}

var DefaultDangerousSequencerConfig = DangerousSequencerConfig{
	NoCoordinator: false,
}

var TestDangerousSequencerConfig = DangerousSequencerConfig{
	NoCoordinator: true,
}

func DangerousSequencerConfigAddOptions(prefix string, f *flag.FlagSet) {
	f.Bool(prefix+".no-coordinator", DefaultDangerousSequencerConfig.NoCoordinator, "DANGEROUS! allows sequencer without coordinator.")
}

type WasmConfig struct {
	RootPath string `koanf:"root-path"`
}

func WasmConfigAddOptions(prefix string, f *flag.FlagSet) {
	f.String(prefix+".root-path", DefaultWasmConfig.RootPath, "path to machine folders, each containing wasm files (replay.wasm, wasi_stub.wasm, soft-float.wasm, go_stub.wasm, host_io.wasm, brotli.wasm")
}

var DefaultWasmConfig = WasmConfig{
	RootPath: "",
}

func (w *WasmConfig) FindMachineDir() (string, bool) {
	var places []string

	if w.RootPath != "" {
		places = append(places, w.RootPath)
	} else {
		// Check the project dir: <project>/arbnode/node.go => ../../target/machines
		_, thisFile, _, ok := runtime.Caller(0)
		if !ok {
			panic("failed to find root path")
		}
		projectDir := filepath.Dir(filepath.Dir(thisFile))
		projectPath := filepath.Join(filepath.Join(projectDir, "target"), "machines")
		places = append(places, projectPath)

		// Check the working directory: ./machines and ./target/machines
		workDir, err := os.Getwd()
		if err != nil {
			panic(err)
		}
		workPath1 := filepath.Join(workDir, "machines")
		workPath2 := filepath.Join(filepath.Join(workDir, "target"), "machines")
		places = append(places, workPath1)
		places = append(places, workPath2)

		// Check above the executable: <binary> => ../../machines
		execfile, err := os.Executable()
		if err != nil {
			panic(err)
		}
		execPath := filepath.Join(filepath.Dir(filepath.Dir(execfile)), "machines")
		places = append(places, execPath)

		// Check the default
		places = append(places, validator.DefaultNitroMachineConfig.RootPath)
	}

	for _, place := range places {
		if _, err := os.Stat(place); err == nil {
			return place, true
		}
	}
	return "", false
}

type CachingConfig struct {
	Archive               bool          `koanf:"archive"`
	BlockCount            uint64        `koanf:"block-count"`
	BlockAge              time.Duration `koanf:"block-age"`
	TrieTimeLimit         time.Duration `koanf:"trie-time-limit"`
	TrieDirtyCache        int           `koanf:"trie-dirty-cache"`
	SnapshotRestoreMaxGas uint64        `koanf:"snapshot-restore-gas-limit"`
}

func CachingConfigAddOptions(prefix string, f *flag.FlagSet) {
	f.Bool(prefix+".archive", DefaultCachingConfig.Archive, "retain past block state")
	f.Uint64(prefix+".block-count", DefaultCachingConfig.BlockCount, "minimum number of recent blocks to keep in memory")
	f.Duration(prefix+".block-age", DefaultCachingConfig.BlockAge, "minimum age a block must be to be pruned")
	f.Duration(prefix+".trie-time-limit", DefaultCachingConfig.TrieTimeLimit, "maximum block processing time before trie is written to hard-disk")
	f.Int(prefix+".trie-dirty-cache", DefaultCachingConfig.TrieDirtyCache, "amount of memory in megabytes to cache state diffs against disk with (larger cache lowers database growth)")
	f.Uint64(prefix+".snapshot-restore-gas-limit", DefaultCachingConfig.SnapshotRestoreMaxGas, "maximum gas rolled back to recover snapshot")
}

var DefaultCachingConfig = CachingConfig{
	Archive:               false,
	BlockCount:            128,
	BlockAge:              30 * time.Minute,
	TrieTimeLimit:         time.Hour,
	TrieDirtyCache:        1024,
	SnapshotRestoreMaxGas: 300_000_000_000,
}

type Node struct {
	ChainDB                 ethdb.Database
	ArbDB                   ethdb.Database
	Stack                   *node.Node
	Backend                 *arbitrum.Backend
	FilterSystem            *filters.FilterSystem
	ArbInterface            *ArbInterface
	L1Reader                *headerreader.HeaderReader
	TxStreamer              *TransactionStreamer
	TxPublisher             TransactionPublisher
	DeployInfo              *RollupAddresses
	InboxReader             *InboxReader
	InboxTracker            *InboxTracker
	DelayedSequencer        *DelayedSequencer
	BatchPoster             *BatchPoster
	BlockValidator          *staker.BlockValidator
	StatelessBlockValidator *staker.StatelessBlockValidator
	Staker                  *staker.Staker
	BroadcastServer         *broadcaster.Broadcaster
	BroadcastClients        *broadcastclients.BroadcastClients
	SeqCoordinator          *SeqCoordinator
	DASLifecycleManager     *das.LifecycleManager
	ClassicOutboxRetriever  *ClassicOutboxRetriever
	SyncMonitor             *SyncMonitor
	configFetcher           ConfigFetcher
	ctx                     context.Context
}

type ConfigFetcher interface {
	Get() *Config
	Start(context.Context)
	StopAndWait()
	Started() bool
}

func checkArbDbSchemaVersion(arbDb ethdb.Database) error {
	var version uint64
	hasVersion, err := arbDb.Has(dbSchemaVersion)
	if err != nil {
		return err
	}
	if hasVersion {
		versionBytes, err := arbDb.Get(dbSchemaVersion)
		if err != nil {
			return err
		}
		version = binary.BigEndian.Uint64(versionBytes)
	}
	for version != currentDbSchemaVersion {
		batch := arbDb.NewBatch()
		switch version {
		case 0:
			// No database updates are necessary for database format version 0->1.
			// This version adds a new format for delayed messages in the inbox tracker,
			// but it can still read the old format for old messages.
		default:
			return fmt.Errorf("unsupported database format version %v", version)
		}

		// Increment version and flush the batch
		version++
		versionBytes := make([]uint8, 8)
		binary.BigEndian.PutUint64(versionBytes, version)
		err = batch.Put(dbSchemaVersion, versionBytes)
		if err != nil {
			return err
		}
		err = batch.Write()
		if err != nil {
			return err
		}
	}
	return nil
}

func createNodeImpl(
	ctx context.Context,
	stack *node.Node,
	chainDb ethdb.Database,
	arbDb ethdb.Database,
	configFetcher ConfigFetcher,
	l2BlockChain *core.BlockChain,
	l1client arbutil.L1Interface,
	deployInfo *RollupAddresses,
	txOpts *bind.TransactOpts,
	dataSigner signature.DataSignerFunc,
	fatalErrChan chan error,
) (*Node, error) {
	config := configFetcher.Get()
	var reorgingToBlock *types.Block

	err := checkArbDbSchemaVersion(arbDb)
	if err != nil {
		return nil, err
	}

	l2Config := l2BlockChain.Config()
	l2ChainId := l2Config.ChainID.Uint64()

	if config.Dangerous.ReorgToBlock >= 0 {
		blockNum := uint64(config.Dangerous.ReorgToBlock)
		if blockNum < l2Config.ArbitrumChainParams.GenesisBlockNum {
			return nil, fmt.Errorf("cannot reorg to block %v past nitro genesis of %v", blockNum, l2Config.ArbitrumChainParams.GenesisBlockNum)
		}
		reorgingToBlock = l2BlockChain.GetBlockByNumber(blockNum)
		if reorgingToBlock == nil {
			return nil, fmt.Errorf("didn't find reorg target block number %v", blockNum)
		}
		err := l2BlockChain.ReorgToOldBlock(reorgingToBlock)
		if err != nil {
			return nil, err
		}
	}

	syncMonitor := NewSyncMonitor(&config.SyncMonitor)
	var classicOutbox *ClassicOutboxRetriever
	classicMsgDb, err := stack.OpenDatabase("classic-msg", 0, 0, "", true)
	if err != nil {
		if l2Config.ArbitrumChainParams.GenesisBlockNum > 0 {
			log.Warn("Classic Msg Database not found", "err", err)
		}
		classicOutbox = nil
	} else {
		classicOutbox = NewClassicOutboxRetriever(classicMsgDb)
	}

	var broadcastServer *broadcaster.Broadcaster
	if config.Feed.Output.Enable {
		var maybeDataSigner signature.DataSignerFunc
		if config.Feed.Output.Signed {
			if dataSigner == nil {
				return nil, errors.New("cannot sign outgoing feed")
			}
			maybeDataSigner = dataSigner
		}
		broadcastServer = broadcaster.NewBroadcaster(func() *wsbroadcastserver.BroadcasterConfig { return &configFetcher.Get().Feed.Output }, l2ChainId, fatalErrChan, maybeDataSigner)
	}

	var l1Reader *headerreader.HeaderReader
	if config.L1Reader.Enable {
		l1Reader = headerreader.New(l1client, func() *headerreader.Config { return &configFetcher.Get().L1Reader })
	}

	transactionStreamerConfigFetcher := func() *TransactionStreamerConfig { return &configFetcher.Get().TransactionStreamer }
	txStreamer, err := NewTransactionStreamer(arbDb, l2BlockChain, broadcastServer, fatalErrChan, transactionStreamerConfigFetcher)
	if err != nil {
		return nil, err
	}
	var txPublisher TransactionPublisher
	var coordinator *SeqCoordinator
	var sequencer *Sequencer
	var bpVerifier *contracts.BatchPosterVerifier
	if deployInfo != nil && l1client != nil {
		sequencerInboxAddr := deployInfo.SequencerInbox

		seqInboxCaller, err := bridgegen.NewSequencerInboxCaller(sequencerInboxAddr, l1client)
		if err != nil {
			return nil, err
		}
		bpVerifier = contracts.NewBatchPosterVerifier(seqInboxCaller)
	}

	if config.Sequencer.Enable {
		if config.ForwardingTarget() != "" {
			return nil, errors.New("sequencer and forwarding target both set")
		}
		if !(config.SeqCoordinator.Enable || config.Sequencer.Dangerous.NoCoordinator) {
			return nil, errors.New("sequencer must be enabled with coordinator, unless dangerous.no-coordinator set")
		}
		sequencerConfigFetcher := func() *SequencerConfig { return &configFetcher.Get().Sequencer }
		if config.L1Reader.Enable {
			if l1client == nil {
				return nil, errors.New("l1client is nil")
			}
			sequencer, err = NewSequencer(txStreamer, l1Reader, sequencerConfigFetcher)
		} else {
			sequencer, err = NewSequencer(txStreamer, nil, sequencerConfigFetcher)
		}
		if err != nil {
			return nil, err
		}
		txPublisher = sequencer
	} else {
		if config.DelayedSequencer.Enable {
			return nil, errors.New("cannot have delayedsequencer without sequencer")
		}
		if config.ForwardingTarget() == "" {
			txPublisher = NewTxDropper()
		} else {
			txPublisher = NewForwarder(config.ForwardingTarget(), &config.Forwarder)
		}
	}
	if config.SeqCoordinator.Enable {
		coordinator, err = NewSeqCoordinator(dataSigner, bpVerifier, txStreamer, sequencer, syncMonitor, config.SeqCoordinator)
		if err != nil {
			return nil, err
		}
	}
	txPublisher = NewTxPreChecker(txPublisher, l2BlockChain, func() uint { return configFetcher.Get().TxPreCheckerStrictness })
	arbInterface, err := NewArbInterface(txStreamer, txPublisher)
	if err != nil {
		return nil, err
	}
	filterConfig := filters.Config{
		LogCacheSize: config.RPC.FilterLogCacheSize,
		Timeout:      config.RPC.FilterTimeout,
	}
	backend, filterSystem, err := arbitrum.NewBackend(stack, &config.RPC, chainDb, arbInterface, syncMonitor, filterConfig)
	if err != nil {
		return nil, err
	}

	var broadcastClients *broadcastclients.BroadcastClients
	if config.Feed.Input.Enable() {
		currentMessageCount, err := txStreamer.GetMessageCount()
		if err != nil {
			return nil, err
		}

		broadcastClients, err = broadcastclients.NewBroadcastClients(
			config.Feed.Input,
			l2ChainId,
			currentMessageCount,
			txStreamer,
			nil,
			fatalErrChan,
			bpVerifier,
		)
		if err != nil {
			return nil, err
		}
	}
	if !config.L1Reader.Enable {
		return &Node{
			chainDb,
			arbDb,
			stack,
			backend,
			filterSystem,
			arbInterface,
			nil,
			txStreamer,
			txPublisher,
			nil,
			nil,
			nil,
			nil,
			nil,
			nil,
			nil,
			nil,
			broadcastServer,
			broadcastClients,
			coordinator,
			nil,
			classicOutbox,
			syncMonitor,
			configFetcher,
			ctx,
		}, nil
	}

	if deployInfo == nil {
		return nil, errors.New("deployinfo is nil")
	}
	delayedBridge, err := NewDelayedBridge(l1client, deployInfo.Bridge, deployInfo.DeployedAt)
	if err != nil {
		return nil, err
	}
	sequencerInbox, err := NewSequencerInbox(l1client, deployInfo.SequencerInbox, int64(deployInfo.DeployedAt))
	if err != nil {
		return nil, err
	}

	var daWriter das.DataAvailabilityServiceWriter
	var daReader das.DataAvailabilityServiceReader
	var dasLifecycleManager *das.LifecycleManager
	if config.DataAvailability.Enable {
		if config.BatchPoster.Enable {
			daWriter, daReader, dasLifecycleManager, err = das.CreateBatchPosterDAS(ctx, &config.DataAvailability, dataSigner, l1client, deployInfo.SequencerInbox)
			if err != nil {
				return nil, err
			}
		} else {
			daReader, dasLifecycleManager, err = SetUpDataAvailability(ctx, &config.DataAvailability, l1Reader, deployInfo)
			if err != nil {
				return nil, err
			}
		}

		daReader = das.NewReaderTimeoutWrapper(daReader, config.DataAvailability.RequestTimeout)

		if config.DataAvailability.PanicOnError {
			if daWriter != nil {
				daWriter = das.NewWriterPanicWrapper(daWriter)
			}
			daReader = das.NewReaderPanicWrapper(daReader)
		}
	} else if l2BlockChain.Config().ArbitrumChainParams.DataAvailabilityCommittee {
		return nil, errors.New("a data availability service is required for this chain, but it was not configured")
	}

	inboxTracker, err := NewInboxTracker(arbDb, txStreamer, daReader)
	if err != nil {
		return nil, err
	}
	inboxReader, err := NewInboxReader(inboxTracker, l1client, l1Reader, new(big.Int).SetUint64(deployInfo.DeployedAt), delayedBridge, sequencerInbox, func() *InboxReaderConfig { return &configFetcher.Get().InboxReader })
	if err != nil {
		return nil, err
	}
	txStreamer.SetInboxReader(inboxReader)

	blockValidatorConf := &config.BlockValidator
	if blockValidatorConf.Enable && !(blockValidatorConf.ArbitratorValidator || blockValidatorConf.JitValidator) {
		log.Warn("No block-by-block validator configured. Enabling the JIT block validator")
		blockValidatorConf.JitValidator = true
	}

	nitroMachineConfig := validator.DefaultNitroMachineConfig
	machinesPath, foundMachines := config.Wasm.FindMachineDir()
	nitroMachineConfig.RootPath = machinesPath
	nitroMachineConfig.JitCranelift = blockValidatorConf.JitValidatorCranelift

	var blockValidator *staker.BlockValidator
	var statelessBlockValidator *staker.StatelessBlockValidator

	if foundMachines {
		spawner, err := validator.NewValidationSpawner(nitroMachineConfig, fatalErrChan)
		if err != nil {
			return nil, err
		}
		statelessBlockValidator, err = staker.NewStatelessBlockValidator(
			spawner,
			inboxReader,
			inboxTracker,
			txStreamer,
			l2BlockChain,
			chainDb,
			rawdb.NewTable(arbDb, BlockValidatorPrefix),
			daReader,
			&configFetcher.Get().BlockValidator,
		)
		if err != nil {
			return nil, err
		}
	} else {
		if blockValidatorConf.Enable || config.Validator.Enable {
			return nil, fmt.Errorf("failed to find machines %v", machinesPath)
		}
		log.Warn("Failed to find machines", "path", machinesPath)
	}

	if blockValidatorConf.Enable {
		blockValidator, err = staker.NewBlockValidator(
			statelessBlockValidator,
			inboxTracker,
			txStreamer,
			reorgingToBlock,
			func() *staker.BlockValidatorConfig { return &configFetcher.Get().BlockValidator },
			fatalErrChan,
		)
		if err != nil {
			return nil, err
		}
	}

	var stakerObj *staker.Staker
	if config.Validator.Enable {
		var wallet staker.ValidatorWalletInterface
		if config.Validator.UseSmartContractWallet || txOpts == nil {
			var existingWalletAddress *common.Address
			if len(config.Validator.ContractWalletAddress) > 0 {
				if !common.IsHexAddress(config.Validator.ContractWalletAddress) {
					log.Error("invalid validator smart contract wallet", "addr", config.Validator.ContractWalletAddress)
					return nil, errors.New("invalid validator smart contract wallet address")
				}
				tmpAddress := common.HexToAddress(config.Validator.ContractWalletAddress)
				existingWalletAddress = &tmpAddress
			}
			wallet, err = staker.NewContractValidatorWallet(existingWalletAddress, deployInfo.ValidatorWalletCreator, deployInfo.Rollup, l1Reader, txOpts, int64(deployInfo.DeployedAt), func(common.Address) {})
			if err != nil {
				return nil, err
			}
		} else {
			if len(config.Validator.ContractWalletAddress) > 0 {
				return nil, errors.New("validator contract wallet specified but flag to use a smart contract wallet was not specified")
			}
			wallet, err = staker.NewEoaValidatorWallet(deployInfo.Rollup, l1client, txOpts)
			if err != nil {
				return nil, err
			}
		}
		stakerObj, err = staker.NewStaker(l1Reader, wallet, bind.CallOpts{}, config.Validator, blockValidator, statelessBlockValidator, deployInfo.ValidatorUtils)
		if err != nil {
			return nil, err
		}
		if stakerObj.Strategy() != staker.WatchtowerStrategy {
			err := wallet.Initialize(ctx)
			if err != nil {
				return nil, err
			}
		}
		var txSenderPtr *common.Address
		if txOpts != nil {
			txSenderPtr = &txOpts.From
		}
		whitelisted, err := stakerObj.IsWhitelisted(ctx)
		if err != nil {
			return nil, err
		}
		log.Info("running as validator", "txSender", txSenderPtr, "actingAsWallet", wallet.Address(), "whitelisted", whitelisted, "strategy", config.Validator.Strategy)
	}

	var batchPoster *BatchPoster
	var delayedSequencer *DelayedSequencer
	if config.BatchPoster.Enable {
		if txOpts == nil {
			return nil, errors.New("batchposter, but no TxOpts")
		}
		batchPoster, err = NewBatchPoster(l1Reader, inboxTracker, txStreamer, syncMonitor, func() *BatchPosterConfig { return &configFetcher.Get().BatchPoster }, deployInfo.SequencerInbox, txOpts, daWriter)
		if err != nil {
			return nil, err
		}
	}
	// always create DelayedSequencer, it won't do anything if it is disabled
	delayedSequencer, err = NewDelayedSequencer(l1Reader, inboxReader, txStreamer, coordinator, func() *DelayedSequencerConfig { return &configFetcher.Get().DelayedSequencer })
	if err != nil {
		return nil, err
	}

	return &Node{
		chainDb,
		arbDb,
		stack,
		backend,
		filterSystem,
		arbInterface,
		l1Reader,
		txStreamer,
		txPublisher,
		deployInfo,
		inboxReader,
		inboxTracker,
		delayedSequencer,
		batchPoster,
		blockValidator,
		statelessBlockValidator,
		stakerObj,
		broadcastServer,
		broadcastClients,
		coordinator,
		dasLifecycleManager,
		classicOutbox,
		syncMonitor,
		configFetcher,
		ctx,
	}, nil
}

func (n *Node) OnConfigReload(_ *Config, _ *Config) error {
	// TODO
	return nil
}

type L1ReaderCloser struct {
	l1Reader *headerreader.HeaderReader
}

func (c *L1ReaderCloser) Close(_ context.Context) error {
	c.l1Reader.StopOnly()
	return nil
}

func (c *L1ReaderCloser) String() string {
	return "l1 reader closer"
}

// SetUpDataAvailabilityWithoutNode sets up a das.DataAvailabilityService stack
// without relying on any objects already created for setting up the Node.
func SetUpDataAvailabilityWithoutNode(
	ctx context.Context,
	config *das.DataAvailabilityConfig,
) (das.DataAvailabilityService, *das.LifecycleManager, error) {
	var l1Reader *headerreader.HeaderReader
	if config.L1NodeURL != "" && config.L1NodeURL != "none" {
		l1Client, err := das.GetL1Client(ctx, config.L1ConnectionAttempts, config.L1NodeURL)
		if err != nil {
			return nil, nil, err
		}
		l1Reader = headerreader.New(l1Client, func() *headerreader.Config { return &headerreader.DefaultConfig }) // TODO: config
	}
	newDas, lifeCycle, err := SetUpDataAvailability(ctx, config, l1Reader, nil)
	if err != nil {
		return nil, nil, err
	}
	if l1Reader != nil {
		l1Reader.Start(ctx)
		lifeCycle.Register(&L1ReaderCloser{l1Reader})
	}
	return newDas, lifeCycle, err
}

// SetUpDataAvailability sets up a das.DataAvailabilityService stack allowing
// some dependencies that were created for the Node to be injected.
func SetUpDataAvailability(
	ctx context.Context,
	config *das.DataAvailabilityConfig,
	l1Reader *headerreader.HeaderReader,
	deployInfo *RollupAddresses,
) (das.DataAvailabilityService, *das.LifecycleManager, error) {
	if !config.Enable {
		return nil, nil, nil
	}
	var syncFromStorageServices []*das.IterableStorageService
	var syncToStorageServices []das.StorageService
	var seqInbox *bridgegen.SequencerInbox
	var err error
	var seqInboxCaller *bridgegen.SequencerInboxCaller
	var seqInboxAddress *common.Address

	if l1Reader != nil && deployInfo != nil {
		seqInboxAddress = &deployInfo.SequencerInbox
		seqInbox, err = bridgegen.NewSequencerInbox(deployInfo.SequencerInbox, l1Reader.Client())
		if err != nil {
			return nil, nil, err
		}
		seqInboxCaller = &seqInbox.SequencerInboxCaller
	} else if config.L1NodeURL == "none" && config.SequencerInboxAddress == "none" {
		l1Reader = nil
		seqInboxAddress = nil
	} else if l1Reader != nil && len(config.SequencerInboxAddress) > 0 {
		seqInboxAddress, err = das.OptionalAddressFromString(config.SequencerInboxAddress)
		if err != nil {
			return nil, nil, err
		}
		if seqInboxAddress == nil {
			return nil, nil, errors.New("must provide data-availability.sequencer-inbox-address set to a valid contract address or 'none'")
		}
		seqInbox, err = bridgegen.NewSequencerInbox(*seqInboxAddress, l1Reader.Client())
		if err != nil {
			return nil, nil, err
		}
		seqInboxCaller = &seqInbox.SequencerInboxCaller
	} else {
		return nil, nil, errors.New("data-availabilty.l1-node-url and sequencer-inbox-address must be set to a valid L1 URL and contract address or 'none' if running daserver executable")
	}

	// This function builds up the DataAvailabilityService with the following topology, starting from the leaves.
	/*
			      ChainFetchDAS → Bigcache → Redis →
				       SignAfterStoreDAS →
				              FallbackDAS (if the REST client aggregator was specified)
				              (primary) → RedundantStorage (if multiple persistent backing stores were specified)
				                            → S3
				                            → DiskStorage
				                            → Database
				         (fallback only)→ RESTful client aggregator

		          → : X--delegates to-->Y
	*/
	topLevelStorageService, dasLifecycleManager, err := das.CreatePersistentStorageService(ctx, config, &syncFromStorageServices, &syncToStorageServices)
	if err != nil {
		return nil, nil, err
	}
	hasPersistentStorage := topLevelStorageService != nil

	// Create the REST aggregator if one was requested. If other storage types were enabled above, then
	// the REST aggregator is used as the fallback to them.
	if config.RestfulClientAggregatorConfig.Enable {
		restAgg, err := das.NewRestfulClientAggregator(ctx, &config.RestfulClientAggregatorConfig)
		if err != nil {
			return nil, nil, err
		}
		restAgg.Start(ctx)
		dasLifecycleManager.Register(restAgg)

		// Wrap the primary storage service with the fallback to the restful aggregator
		if hasPersistentStorage {
			syncConf := &config.RestfulClientAggregatorConfig.SyncToStorageConfig
			var retentionPeriodSeconds uint64
			if uint64(syncConf.RetentionPeriod) == math.MaxUint64 {
				retentionPeriodSeconds = math.MaxUint64
			} else {
				retentionPeriodSeconds = uint64(syncConf.RetentionPeriod.Seconds())
			}
			if syncConf.Eager {
				if l1Reader == nil || seqInboxAddress == nil {
					return nil, nil, errors.New("l1-node-url and sequencer-inbox-address must be specified along with sync-to-storage.eager")
				}
				topLevelStorageService, err = das.NewSyncingFallbackStorageService(
					ctx,
					topLevelStorageService,
					restAgg,
					l1Reader,
					*seqInboxAddress,
					syncConf)
				if err != nil {
					return nil, nil, err
				}
			} else {
				topLevelStorageService = das.NewFallbackStorageService(topLevelStorageService, restAgg,
					retentionPeriodSeconds, syncConf.IgnoreWriteErrors, true)
			}
		} else {
			topLevelStorageService = das.NewReadLimitedStorageService(restAgg)
		}
		dasLifecycleManager.Register(topLevelStorageService)
	}

	var topLevelDas das.DataAvailabilityService
	if config.AggregatorConfig.Enable {
		panic("Tried to make an aggregator using wrong factory method")
	}
	if hasPersistentStorage && (config.KeyConfig.KeyDir != "" || config.KeyConfig.PrivKey != "") {
		_seqInboxCaller := seqInboxCaller
		if config.DisableSignatureChecking {
			_seqInboxCaller = nil
		}

		privKey, err := config.KeyConfig.BLSPrivKey()
		if err != nil {
			return nil, nil, err
		}

		// TODO rename StorageServiceDASAdapter
		topLevelDas, err = das.NewSignAfterStoreDASWithSeqInboxCaller(
			privKey,
			_seqInboxCaller,
			topLevelStorageService,
			config.ExtraSignatureCheckingPublicKey,
		)
		if err != nil {
			return nil, nil, err
		}
	} else {
		topLevelDas = das.NewReadLimitedDataAvailabilityService(topLevelStorageService)
	}

	// Enable caches, Redis and (local) BigCache. Local is the outermost, so it will be tried first.
	if config.RedisCacheConfig.Enable {
		cache, err := das.NewRedisStorageService(config.RedisCacheConfig, das.NewEmptyStorageService())
		dasLifecycleManager.Register(cache)
		if err != nil {
			return nil, nil, err
		}
		if config.RedisCacheConfig.SyncFromStorageServices {
			iterableStorageService := das.NewIterableStorageService(das.ConvertStorageServiceToIterationCompatibleStorageService(cache))
			syncFromStorageServices = append(syncFromStorageServices, iterableStorageService)
			cache = iterableStorageService
		}
		if config.RedisCacheConfig.SyncToStorageServices {
			syncToStorageServices = append(syncToStorageServices, cache)
		}
		topLevelDas = das.NewCacheStorageToDASAdapter(topLevelDas, cache)
	}
	if config.LocalCacheConfig.Enable {
		cache, err := das.NewBigCacheStorageService(config.LocalCacheConfig, das.NewEmptyStorageService())
		dasLifecycleManager.Register(cache)
		if err != nil {
			return nil, nil, err
		}
		topLevelDas = das.NewCacheStorageToDASAdapter(topLevelDas, cache)
	}

	if config.RegularSyncStorageConfig.Enable && len(syncFromStorageServices) != 0 && len(syncToStorageServices) != 0 {
		regularlySyncStorage := das.NewRegularlySyncStorage(syncFromStorageServices, syncToStorageServices, config.RegularSyncStorageConfig)
		regularlySyncStorage.Start(ctx)
	}

	if topLevelDas != nil && seqInbox != nil {
		topLevelDas, err = das.NewChainFetchDASWithSeqInbox(topLevelDas, seqInbox)
		if err != nil {
			return nil, nil, err
		}
	}

	if topLevelDas == nil {
		return nil, nil, errors.New("data-availability.enable was specified but no Data Availability server types were enabled")
	}

	return topLevelDas, dasLifecycleManager, nil
}

func CreateNode(
	ctx context.Context,
	stack *node.Node,
	chainDb ethdb.Database,
	arbDb ethdb.Database,
	configFetcher ConfigFetcher,
	l2BlockChain *core.BlockChain,
	l1client arbutil.L1Interface,
	deployInfo *RollupAddresses,
	txOpts *bind.TransactOpts,
	dataSigner signature.DataSignerFunc,
	fatalErrChan chan error,
) (*Node, error) {
	currentNode, err := createNodeImpl(ctx, stack, chainDb, arbDb, configFetcher, l2BlockChain, l1client, deployInfo, txOpts, dataSigner, fatalErrChan)
	if err != nil {
		return nil, err
	}
	var apis []rpc.API
	if currentNode.BlockValidator != nil {
		apis = append(apis, rpc.API{
			Namespace: "arb",
			Version:   "1.0",
			Service:   &BlockValidatorAPI{val: currentNode.BlockValidator},
			Public:    false,
		})
	}
	if currentNode.StatelessBlockValidator != nil {
		apis = append(apis, rpc.API{
			Namespace: "arbvalidator",
			Version:   "1.0",
			Service: &BlockValidatorDebugAPI{
				val:        currentNode.StatelessBlockValidator,
				blockchain: l2BlockChain,
			},
			Public: false,
		})
	}

	apis = append(apis, rpc.API{
		Namespace: "arb",
		Version:   "1.0",
		Service:   &ArbAPI{currentNode.TxPublisher},
		Public:    false,
	})
	config := configFetcher.Get()
	apis = append(apis, rpc.API{
		Namespace: "arbdebug",
		Version:   "1.0",
		Service: &ArbDebugAPI{
			blockchain:        l2BlockChain,
			blockRangeBound:   config.RPC.ArbDebug.BlockRangeBound,
			timeoutQueueBound: config.RPC.ArbDebug.TimeoutQueueBound,
		},
		Public: false,
	})
	apis = append(apis, rpc.API{
		Namespace: "arbtrace",
		Version:   "1.0",
		Service: &ArbTraceForwarderAPI{
			fallbackClientUrl:     config.RPC.ClassicRedirect,
			fallbackClientTimeout: config.RPC.ClassicRedirectTimeout,
		},
		Public: false,
	})
	apis = append(apis, rpc.API{
		Namespace: "debug",
		Service:   eth.NewDebugAPI(eth.NewArbEthereum(l2BlockChain, chainDb)),
		Public:    false,
	})
	stack.RegisterAPIs(apis)

	return currentNode, nil
}

func (n *Node) Start(ctx context.Context) error {
	n.SyncMonitor.Initialize(n.InboxReader, n.TxStreamer, n.SeqCoordinator)
	n.ArbInterface.Initialize(n)
	err := n.Stack.Start()
	if err != nil {
		return fmt.Errorf("error starting geth stack: %w", err)
	}
	err = n.Backend.Start()
	if err != nil {
		return fmt.Errorf("error starting geth backend: %w", err)
	}
	err = n.TxPublisher.Initialize(ctx)
	if err != nil {
		return fmt.Errorf("error initializing transaction publisher: %w", err)
	}
	if n.InboxTracker != nil {
		err = n.InboxTracker.Initialize()
		if err != nil {
			return fmt.Errorf("error initializing inbox tracker: %w", err)
		}
	}
	if n.BroadcastServer != nil {
		err = n.BroadcastServer.Initialize()
		if err != nil {
			return fmt.Errorf("error initializing feed broadcast server: %w", err)
		}
	}
	n.TxStreamer.Start(ctx)
	if n.InboxReader != nil {
		err = n.InboxReader.Start(ctx)
		if err != nil {
			return fmt.Errorf("error starting inbox reader: %w", err)
		}
	}
	err = n.TxPublisher.Start(ctx)
	if err != nil {
		return fmt.Errorf("error starting transaction puiblisher: %w", err)
	}
	if n.SeqCoordinator != nil {
		n.SeqCoordinator.Start(ctx)
	}
	if n.DelayedSequencer != nil {
		n.DelayedSequencer.Start(ctx)
	}
	if n.BatchPoster != nil {
		n.BatchPoster.Start(ctx)
	}
	if n.Staker != nil {
		err = n.Staker.Initialize(ctx)
		if err != nil {
			return fmt.Errorf("error initializing staker: %w", err)
		}
	}
	if n.BlockValidator != nil {
		err = n.BlockValidator.Initialize()
		if err != nil {
			return fmt.Errorf("error initializing block validator: %w", err)
		}
		err = n.BlockValidator.Start(ctx)
		if err != nil {
			return fmt.Errorf("error starting block validator: %w", err)
		}
	}
	if n.Staker != nil {
		n.Staker.Start(ctx)
	}
	if n.L1Reader != nil {
		n.L1Reader.Start(ctx)
	}
	if n.BroadcastServer != nil {
		err = n.BroadcastServer.Start(ctx)
		if err != nil {
			return fmt.Errorf("error starting feed broadcast server: %w", err)
		}
	}
	if n.BroadcastClients != nil {
		go func() {
			if n.InboxReader != nil {
				select {
				case <-n.InboxReader.CaughtUp():
				case <-ctx.Done():
					return
				}
			}
			n.BroadcastClients.Start(ctx)
		}()
	}
	if n.configFetcher != nil {
		n.configFetcher.Start(ctx)
	}
	return nil
}

func (n *Node) StopAndWait() {
	if n.configFetcher != nil && n.configFetcher.Started() {
		n.configFetcher.StopAndWait()
	}
	if n.SeqCoordinator != nil && n.SeqCoordinator.Started() {
		// Releases the chosen sequencer lockout,
		// and stops the background thread but not the redis client.
		n.SeqCoordinator.PrepareForShutdown()
	}
	n.Stack.StopRPC() // does nothing if not running
	if n.TxPublisher.Started() {
		n.TxPublisher.StopAndWait()
	}
	if n.DelayedSequencer != nil && n.DelayedSequencer.Started() {
		n.DelayedSequencer.StopAndWait()
	}
	if n.BatchPoster != nil && n.BatchPoster.Started() {
		n.BatchPoster.StopAndWait()
	}
	if n.BroadcastServer != nil && n.BroadcastServer.Started() {
		n.BroadcastServer.StopAndWait()
	}
	if n.BroadcastClients != nil {
		n.BroadcastClients.StopAndWait()
	}
	if n.BlockValidator != nil && n.BlockValidator.Started() {
		n.BlockValidator.StopAndWait()
	}
	if n.Staker != nil {
		n.Staker.StopAndWait()
	}
	if n.StatelessBlockValidator != nil {
		n.StatelessBlockValidator.Stop()
	}
	if n.InboxReader != nil && n.InboxReader.Started() {
		n.InboxReader.StopAndWait()
	}
	if n.L1Reader != nil && n.L1Reader.Started() {
		n.L1Reader.StopAndWait()
	}
	if n.TxStreamer.Started() {
		n.TxStreamer.StopAndWait()
	}
	if n.SeqCoordinator != nil && n.SeqCoordinator.Started() {
		// Just stops the redis client (most other stuff was stopped earlier)
		n.SeqCoordinator.StopAndWait()
	}
	n.ArbInterface.BlockChain().Stop() // does nothing if not running
	if err := n.Backend.Stop(); err != nil {
		log.Error("backend stop", "err", err)
	}
	if n.DASLifecycleManager != nil {
		n.DASLifecycleManager.StopAndWaitUntil(2 * time.Second)
	}
	if err := n.Stack.Close(); err != nil {
		log.Error("error on stak close", "err", err)
	}
}

func CreateDefaultStackForTest(dataDir string) (*node.Node, error) {
	stackConf := node.DefaultConfig
	var err error
	stackConf.DataDir = dataDir
	stackConf.HTTPHost = ""
	stackConf.HTTPModules = append(stackConf.HTTPModules, "eth")
	stackConf.P2P.NoDiscovery = true
	stackConf.P2P.ListenAddr = ""

	stack, err := node.New(&stackConf)
	if err != nil {
		return nil, fmt.Errorf("error creating protocol stack: %w", err)
	}
	return stack, nil
}

func DefaultCacheConfigFor(stack *node.Node, cachingConfig *CachingConfig) *core.CacheConfig {
	baseConf := ethconfig.Defaults
	if cachingConfig.Archive {
		baseConf = ethconfig.ArchiveDefaults
	}

	return &core.CacheConfig{
<<<<<<< HEAD
		TrieCleanLimit: baseConf.TrieCleanCache,
		// Note: if this option ever becomes configurable `pruneChainDb` in `cmd/nitro/init.go` needs updated
		TrieCleanJournal:    stack.ResolvePath(baseConf.TrieCleanCacheJournal),
		TrieCleanRejournal:  baseConf.TrieCleanCacheRejournal,
		TrieCleanNoPrefetch: baseConf.NoPrefetch,
		TrieDirtyLimit:      baseConf.TrieDirtyCache,
		TrieDirtyDisabled:   cachingConfig.Archive,
		TrieTimeLimit:       cachingConfig.TrieTimeLimit,
		TriesInMemory:       cachingConfig.BlockCount,
		TrieRetention:       cachingConfig.BlockAge,
		SnapshotLimit:       baseConf.SnapshotCache,
		Preimages:           baseConf.Preimages,
=======
		TrieCleanLimit:        baseConf.TrieCleanCache,
		TrieCleanJournal:      stack.ResolvePath(baseConf.TrieCleanCacheJournal),
		TrieCleanRejournal:    baseConf.TrieCleanCacheRejournal,
		TrieCleanNoPrefetch:   baseConf.NoPrefetch,
		TrieDirtyLimit:        cachingConfig.TrieDirtyCache,
		TrieDirtyDisabled:     cachingConfig.Archive,
		TrieTimeLimit:         cachingConfig.TrieTimeLimit,
		TriesInMemory:         cachingConfig.BlockCount,
		TrieRetention:         cachingConfig.BlockAge,
		SnapshotLimit:         baseConf.SnapshotCache,
		Preimages:             baseConf.Preimages,
		SnapshotRestoreMaxGas: cachingConfig.SnapshotRestoreMaxGas,
>>>>>>> a05f768d
	}
}

func WriteOrTestGenblock(chainDb ethdb.Database, initData statetransfer.InitDataReader, chainConfig *params.ChainConfig, accountsPerSync uint) error {
	arbstate.RequireHookedGeth()

	EmptyHash := common.Hash{}
	prevHash := EmptyHash
	prevDifficulty := big.NewInt(0)
	blockNumber, err := initData.GetNextBlockNumber()
	if err != nil {
		return err
	}
	storedGenHash := rawdb.ReadCanonicalHash(chainDb, blockNumber)
	timestamp := uint64(0)
	if blockNumber > 0 {
		prevHash = rawdb.ReadCanonicalHash(chainDb, blockNumber-1)
		if prevHash == EmptyHash {
			return fmt.Errorf("block number %d not found in database", chainDb)
		}
		prevHeader := rawdb.ReadHeader(chainDb, prevHash, blockNumber-1)
		if prevHeader == nil {
			return fmt.Errorf("block header for block %d not found in database", chainDb)
		}
		timestamp = prevHeader.Time
	}
	stateRoot, err := arbosState.InitializeArbosInDatabase(chainDb, initData, chainConfig, timestamp, accountsPerSync)
	if err != nil {
		return err
	}

	genBlock := arbosState.MakeGenesisBlock(prevHash, blockNumber, timestamp, stateRoot, chainConfig)
	blockHash := genBlock.Hash()

	if storedGenHash == EmptyHash {
		// chainDb did not have genesis block. Initialize it.
		core.WriteHeadBlock(chainDb, genBlock, prevDifficulty)
		log.Info("wrote genesis block", "number", blockNumber, "hash", blockHash)
	} else if storedGenHash != blockHash {
		return fmt.Errorf("database contains data inconsistent with initialization: database has genesis hash %v but we built genesis hash %v", storedGenHash, blockHash)
	} else {
		log.Info("recreated existing genesis block", "number", blockNumber, "hash", blockHash)
	}

	return nil
}

func TryReadStoredChainConfig(chainDb ethdb.Database) *params.ChainConfig {
	EmptyHash := common.Hash{}

	block0Hash := rawdb.ReadCanonicalHash(chainDb, 0)
	if block0Hash == EmptyHash {
		return nil
	}
	return rawdb.ReadChainConfig(chainDb, block0Hash)
}

func WriteOrTestChainConfig(chainDb ethdb.Database, config *params.ChainConfig) error {
	EmptyHash := common.Hash{}

	block0Hash := rawdb.ReadCanonicalHash(chainDb, 0)
	if block0Hash == EmptyHash {
		return errors.New("block 0 not found")
	}
	storedConfig := rawdb.ReadChainConfig(chainDb, block0Hash)
	if storedConfig == nil {
		rawdb.WriteChainConfig(chainDb, block0Hash, config)
		return nil
	}
	height := rawdb.ReadHeaderNumber(chainDb, rawdb.ReadHeadHeaderHash(chainDb))
	if height == nil {
		return errors.New("non empty chain config but empty chain")
	}
	err := storedConfig.CheckCompatible(config, *height)
	if err != nil {
		return err
	}
	rawdb.WriteChainConfig(chainDb, block0Hash, config)
	return nil
}

func GetBlockChain(chainDb ethdb.Database, cacheConfig *core.CacheConfig, chainConfig *params.ChainConfig, nodeConfig *Config) (*core.BlockChain, error) {
	engine := arbos.Engine{
		IsSequencer: true,
	}

	vmConfig := vm.Config{
		EnablePreimageRecording: false,
	}

	return core.NewBlockChain(chainDb, cacheConfig, chainConfig, engine, vmConfig, shouldPreserveFalse, &nodeConfig.TxLookupLimit)
}

func WriteOrTestBlockChain(chainDb ethdb.Database, cacheConfig *core.CacheConfig, initData statetransfer.InitDataReader, chainConfig *params.ChainConfig, nodeConfig *Config, accountsPerSync uint) (*core.BlockChain, error) {
	err := WriteOrTestGenblock(chainDb, initData, chainConfig, accountsPerSync)
	if err != nil {
		return nil, err
	}
	err = WriteOrTestChainConfig(chainDb, chainConfig)
	if err != nil {
		return nil, err
	}
	return GetBlockChain(chainDb, cacheConfig, chainConfig, nodeConfig)
}

// Don't preserve reorg'd out blocks
func shouldPreserveFalse(_ *types.Header) bool {
	return false
}<|MERGE_RESOLUTION|>--- conflicted
+++ resolved
@@ -1594,21 +1594,8 @@
 	}
 
 	return &core.CacheConfig{
-<<<<<<< HEAD
 		TrieCleanLimit: baseConf.TrieCleanCache,
 		// Note: if this option ever becomes configurable `pruneChainDb` in `cmd/nitro/init.go` needs updated
-		TrieCleanJournal:    stack.ResolvePath(baseConf.TrieCleanCacheJournal),
-		TrieCleanRejournal:  baseConf.TrieCleanCacheRejournal,
-		TrieCleanNoPrefetch: baseConf.NoPrefetch,
-		TrieDirtyLimit:      baseConf.TrieDirtyCache,
-		TrieDirtyDisabled:   cachingConfig.Archive,
-		TrieTimeLimit:       cachingConfig.TrieTimeLimit,
-		TriesInMemory:       cachingConfig.BlockCount,
-		TrieRetention:       cachingConfig.BlockAge,
-		SnapshotLimit:       baseConf.SnapshotCache,
-		Preimages:           baseConf.Preimages,
-=======
-		TrieCleanLimit:        baseConf.TrieCleanCache,
 		TrieCleanJournal:      stack.ResolvePath(baseConf.TrieCleanCacheJournal),
 		TrieCleanRejournal:    baseConf.TrieCleanCacheRejournal,
 		TrieCleanNoPrefetch:   baseConf.NoPrefetch,
@@ -1620,7 +1607,6 @@
 		SnapshotLimit:         baseConf.SnapshotCache,
 		Preimages:             baseConf.Preimages,
 		SnapshotRestoreMaxGas: cachingConfig.SnapshotRestoreMaxGas,
->>>>>>> a05f768d
 	}
 }
 
