// Copyright 2021-2022, Offchain Labs, Inc.
// For license information, see https://github.com/nitro/blob/master/LICENSE

package arbnode

import (
	"context"
	"errors"
	"fmt"
	"math"
	"math/big"
	"os"
	"path/filepath"
	"runtime"
	"time"

	flag "github.com/spf13/pflag"

	"github.com/ethereum/go-ethereum/accounts/abi/bind"
	"github.com/ethereum/go-ethereum/arbitrum"
	"github.com/ethereum/go-ethereum/common"
	"github.com/ethereum/go-ethereum/core"
	"github.com/ethereum/go-ethereum/core/rawdb"
	"github.com/ethereum/go-ethereum/core/types"
	"github.com/ethereum/go-ethereum/core/vm"
	"github.com/ethereum/go-ethereum/crypto"
	"github.com/ethereum/go-ethereum/eth/ethconfig"
	"github.com/ethereum/go-ethereum/ethdb"
	"github.com/ethereum/go-ethereum/log"
	"github.com/ethereum/go-ethereum/node"
	"github.com/ethereum/go-ethereum/params"
	"github.com/ethereum/go-ethereum/rpc"

	"github.com/offchainlabs/nitro/arbos"
	"github.com/offchainlabs/nitro/arbos/arbosState"
	"github.com/offchainlabs/nitro/arbstate"
	"github.com/offchainlabs/nitro/arbutil"
	"github.com/offchainlabs/nitro/broadcastclient"
	"github.com/offchainlabs/nitro/broadcaster"
	"github.com/offchainlabs/nitro/das"
	"github.com/offchainlabs/nitro/solgen/go/bridgegen"
	"github.com/offchainlabs/nitro/solgen/go/challengegen"
	"github.com/offchainlabs/nitro/solgen/go/ospgen"
	"github.com/offchainlabs/nitro/solgen/go/rollupgen"
	"github.com/offchainlabs/nitro/statetransfer"
	"github.com/offchainlabs/nitro/util/headerreader"
	"github.com/offchainlabs/nitro/validator"
)

type RollupAddresses struct {
	Bridge                 common.Address `json:"bridge"`
	Inbox                  common.Address `json:"inbox"`
	SequencerInbox         common.Address `json:"sequencer-inbox"`
	Rollup                 common.Address `json:"rollup"`
	ValidatorUtils         common.Address `json:"validator-utils"`
	ValidatorWalletCreator common.Address `json:"validator-wallet-creator"`
	DeployedAt             uint64         `json:"deployed-at"`
}

type RollupAddressesConfig struct {
	Bridge                 string `koanf:"bridge"`
	Inbox                  string `koanf:"inbox"`
	SequencerInbox         string `koanf:"sequencer-inbox"`
	Rollup                 string `koanf:"rollup"`
	ValidatorUtils         string `koanf:"validator-utils"`
	ValidatorWalletCreator string `koanf:"validator-wallet-creator"`
	DeployedAt             uint64 `koanf:"deployed-at"`
}

var RollupAddressesConfigDefault = RollupAddressesConfig{}

func RollupAddressesConfigAddOptions(prefix string, f *flag.FlagSet) {
	f.String(prefix+".bridge", "", "the bridge contract address")
	f.String(prefix+".inbox", "", "the inbox contract address")
	f.String(prefix+".sequencer-inbox", "", "the sequencer inbox contract address")
	f.String(prefix+".rollup", "", "the rollup contract address")
	f.String(prefix+".validator-utils", "", "the validator utils contract address")
	f.String(prefix+".validator-wallet-creator", "", "the validator wallet creator contract address")
	f.Uint64(prefix+".deployed-at", 0, "the block number at which the rollup was deployed")
}

func (c *RollupAddressesConfig) ParseAddresses() (RollupAddresses, error) {
	a := RollupAddresses{
		DeployedAt: c.DeployedAt,
	}
	strs := []string{
		c.Bridge,
		c.Inbox,
		c.SequencerInbox,
		c.Rollup,
		c.ValidatorUtils,
		c.ValidatorWalletCreator,
	}
	addrs := []*common.Address{
		&a.Bridge,
		&a.Inbox,
		&a.SequencerInbox,
		&a.Rollup,
		&a.ValidatorUtils,
		&a.ValidatorWalletCreator,
	}
	names := []string{
		"Bridge",
		"Inbox",
		"SequencerInbox",
		"Rollup",
		"ValidatorUtils",
		"ValidatorWalletCreator",
	}
	if len(strs) != len(addrs) {
		return RollupAddresses{}, fmt.Errorf("internal error: attempting to parse %v strings into %v addresses", len(strs), len(addrs))
	}
	complete := true
	for i, s := range strs {
		if !common.IsHexAddress(s) {
			log.Error("invalid address", "name", names[i], "value", s)
			complete = false
		}
		*addrs[i] = common.HexToAddress(s)
	}
	if !complete {
		return RollupAddresses{}, fmt.Errorf("invalid addresses")
	}
	return a, nil
}

func andTxSucceeded(ctx context.Context, l1Reader *headerreader.HeaderReader, tx *types.Transaction, err error) error {
	if err != nil {
		return fmt.Errorf("error submitting tx: %w", err)
	}
	_, err = l1Reader.WaitForTxApproval(ctx, tx)
	if err != nil {
		return fmt.Errorf("error executing tx: %w", err)
	}
	return nil
}

func deployBridgeCreator(ctx context.Context, l1Reader *headerreader.HeaderReader, auth *bind.TransactOpts) (common.Address, error) {
	client := l1Reader.Client()
	bridgeTemplate, tx, _, err := bridgegen.DeployBridge(auth, client)
	err = andTxSucceeded(ctx, l1Reader, tx, err)
	if err != nil {
		return common.Address{}, fmt.Errorf("bridge deploy error: %w", err)
	}

	seqInboxTemplate, tx, _, err := bridgegen.DeploySequencerInbox(auth, client)
	err = andTxSucceeded(ctx, l1Reader, tx, err)
	if err != nil {
		return common.Address{}, fmt.Errorf("sequencer inbox deploy error: %w", err)
	}

	inboxTemplate, tx, _, err := bridgegen.DeployInbox(auth, client)
	err = andTxSucceeded(ctx, l1Reader, tx, err)
	if err != nil {
		return common.Address{}, fmt.Errorf("inbox deploy error: %w", err)
	}

	rollupEventBridgeTemplate, tx, _, err := rollupgen.DeployRollupEventInbox(auth, client)
	err = andTxSucceeded(ctx, l1Reader, tx, err)
	if err != nil {
		return common.Address{}, fmt.Errorf("rollup event bridge deploy error: %w", err)
	}

	outboxTemplate, tx, _, err := bridgegen.DeployOutbox(auth, client)
	err = andTxSucceeded(ctx, l1Reader, tx, err)
	if err != nil {
		return common.Address{}, fmt.Errorf("outbox deploy error: %w", err)
	}

	bridgeCreatorAddr, tx, bridgeCreator, err := rollupgen.DeployBridgeCreator(auth, client)
	err = andTxSucceeded(ctx, l1Reader, tx, err)
	if err != nil {
		return common.Address{}, fmt.Errorf("bridge creator deploy error: %w", err)
	}

	tx, err = bridgeCreator.UpdateTemplates(auth, bridgeTemplate, seqInboxTemplate, inboxTemplate, rollupEventBridgeTemplate, outboxTemplate)
	err = andTxSucceeded(ctx, l1Reader, tx, err)
	if err != nil {
		return common.Address{}, fmt.Errorf("bridge creator update templates error: %w", err)
	}

	return bridgeCreatorAddr, nil
}

func deployChallengeFactory(ctx context.Context, l1Reader *headerreader.HeaderReader, auth *bind.TransactOpts) (common.Address, common.Address, error) {
	client := l1Reader.Client()
	osp0, tx, _, err := ospgen.DeployOneStepProver0(auth, client)
	err = andTxSucceeded(ctx, l1Reader, tx, err)
	if err != nil {
		return common.Address{}, common.Address{}, fmt.Errorf("osp0 deploy error: %w", err)
	}

	ospMem, _, _, err := ospgen.DeployOneStepProverMemory(auth, client)
	err = andTxSucceeded(ctx, l1Reader, tx, err)
	if err != nil {
		return common.Address{}, common.Address{}, fmt.Errorf("ospMemory deploy error: %w", err)
	}

	ospMath, _, _, err := ospgen.DeployOneStepProverMath(auth, client)
	err = andTxSucceeded(ctx, l1Reader, tx, err)
	if err != nil {
		return common.Address{}, common.Address{}, fmt.Errorf("ospMath deploy error: %w", err)
	}

	ospHostIo, _, _, err := ospgen.DeployOneStepProverHostIo(auth, client)
	err = andTxSucceeded(ctx, l1Reader, tx, err)
	if err != nil {
		return common.Address{}, common.Address{}, fmt.Errorf("ospHostIo deploy error: %w", err)
	}

	ospEntryAddr, tx, _, err := ospgen.DeployOneStepProofEntry(auth, client, osp0, ospMem, ospMath, ospHostIo)
	err = andTxSucceeded(ctx, l1Reader, tx, err)
	if err != nil {
		return common.Address{}, common.Address{}, fmt.Errorf("ospEntry deploy error: %w", err)
	}

	challengeManagerAddr, tx, _, err := challengegen.DeployChallengeManager(auth, client)
	err = andTxSucceeded(ctx, l1Reader, tx, err)
	if err != nil {
		return common.Address{}, common.Address{}, fmt.Errorf("ospEntry deploy error: %w", err)
	}

	return ospEntryAddr, challengeManagerAddr, nil
}

func deployRollupCreator(ctx context.Context, l1Reader *headerreader.HeaderReader, auth *bind.TransactOpts) (*rollupgen.RollupCreator, common.Address, common.Address, common.Address, error) {
	bridgeCreator, err := deployBridgeCreator(ctx, l1Reader, auth)
	if err != nil {
		return nil, common.Address{}, common.Address{}, common.Address{}, err
	}

	ospEntryAddr, challengeManagerAddr, err := deployChallengeFactory(ctx, l1Reader, auth)
	if err != nil {
		return nil, common.Address{}, common.Address{}, common.Address{}, err
	}

	rollupAdminLogic, tx, _, err := rollupgen.DeployRollupAdminLogic(auth, l1Reader.Client())
	err = andTxSucceeded(ctx, l1Reader, tx, err)
	if err != nil {
		return nil, common.Address{}, common.Address{}, common.Address{}, fmt.Errorf("rollup admin logic deploy error: %w", err)
	}

	rollupUserLogic, tx, _, err := rollupgen.DeployRollupUserLogic(auth, l1Reader.Client())
	err = andTxSucceeded(ctx, l1Reader, tx, err)
	if err != nil {
		return nil, common.Address{}, common.Address{}, common.Address{}, fmt.Errorf("rollup user logic deploy error: %w", err)
	}

	rollupCreatorAddress, tx, rollupCreator, err := rollupgen.DeployRollupCreator(auth, l1Reader.Client())
	err = andTxSucceeded(ctx, l1Reader, tx, err)
	if err != nil {
		return nil, common.Address{}, common.Address{}, common.Address{}, fmt.Errorf("rollup creator deploy error: %w", err)
	}

	validatorUtils, tx, _, err := rollupgen.DeployValidatorUtils(auth, l1Reader.Client())
	err = andTxSucceeded(ctx, l1Reader, tx, err)
	if err != nil {
		return nil, common.Address{}, common.Address{}, common.Address{}, fmt.Errorf("validator utils deploy error: %w", err)
	}

	validatorWalletCreator, tx, _, err := rollupgen.DeployValidatorWalletCreator(auth, l1Reader.Client())
	err = andTxSucceeded(ctx, l1Reader, tx, err)
	if err != nil {
		return nil, common.Address{}, common.Address{}, common.Address{}, fmt.Errorf("validator wallet creator deploy error: %w", err)
	}

	tx, err = rollupCreator.SetTemplates(
		auth,
		bridgeCreator,
		ospEntryAddr,
		challengeManagerAddr,
		rollupAdminLogic,
		rollupUserLogic,
		validatorUtils,
		validatorWalletCreator,
	)
	err = andTxSucceeded(ctx, l1Reader, tx, err)
	if err != nil {
		return nil, common.Address{}, common.Address{}, common.Address{}, fmt.Errorf("rollup set template error: %w", err)
	}

	return rollupCreator, rollupCreatorAddress, validatorUtils, validatorWalletCreator, nil
}

func GenerateRollupConfig(prod bool, wasmModuleRoot common.Hash, rollupOwner common.Address, chainId *big.Int, loserStakeEscrow common.Address) rollupgen.Config {
	var confirmPeriod uint64
	if prod {
		confirmPeriod = 45818
	} else {
		confirmPeriod = 20
	}
	return rollupgen.Config{
		ConfirmPeriodBlocks:      confirmPeriod,
		ExtraChallengeTimeBlocks: 200,
		StakeToken:               common.Address{},
		BaseStake:                big.NewInt(params.Ether),
		WasmModuleRoot:           wasmModuleRoot,
		Owner:                    rollupOwner,
		LoserStakeEscrow:         loserStakeEscrow,
		ChainId:                  chainId,
		SequencerInboxMaxTimeVariation: rollupgen.ISequencerInboxMaxTimeVariation{
			DelayBlocks:   big.NewInt(60 * 60 * 24 / 15),
			FutureBlocks:  big.NewInt(12),
			DelaySeconds:  big.NewInt(60 * 60 * 24),
			FutureSeconds: big.NewInt(60 * 60),
		},
	}
}

func DeployOnL1(ctx context.Context, l1client arbutil.L1Interface, deployAuth *bind.TransactOpts, sequencer common.Address, authorizeValidators uint64, readerConfig headerreader.Config, machineConfig validator.NitroMachineConfig, config rollupgen.Config) (*RollupAddresses, error) {
	l1Reader := headerreader.New(l1client, readerConfig)
	l1Reader.Start(ctx)
	defer l1Reader.StopAndWait()

	if config.WasmModuleRoot == (common.Hash{}) {
		var err error
		config.WasmModuleRoot, err = machineConfig.ReadLatestWasmModuleRoot()
		if err != nil {
			return nil, err
		}
	}

	rollupCreator, rollupCreatorAddress, validatorUtils, validatorWalletCreator, err := deployRollupCreator(ctx, l1Reader, deployAuth)
	if err != nil {
		return nil, fmt.Errorf("error deploying rollup creator: %w", err)
	}

	nonce, err := l1client.PendingNonceAt(ctx, rollupCreatorAddress)
	if err != nil {
		return nil, fmt.Errorf("error getting pending nonce: %w", err)
	}
	expectedRollupAddr := crypto.CreateAddress(rollupCreatorAddress, nonce+2)
	tx, err := rollupCreator.CreateRollup(
		deployAuth,
		config,
		expectedRollupAddr,
	)
	if err != nil {
		return nil, fmt.Errorf("error submitting create rollup tx: %w", err)
	}
	receipt, err := l1Reader.WaitForTxApproval(ctx, tx)
	if err != nil {
		return nil, fmt.Errorf("error executing create rollup tx: %w", err)
	}
	info, err := rollupCreator.ParseRollupCreated(*receipt.Logs[len(receipt.Logs)-1])
	if err != nil {
		return nil, fmt.Errorf("error parsing rollup created log: %w", err)
	}

	sequencerInbox, err := bridgegen.NewSequencerInbox(info.SequencerInbox, l1client)
	if err != nil {
		return nil, fmt.Errorf("error getting sequencer inbox: %w", err)
	}

	// if a zero sequencer address is specified, don't authorize any sequencers
	if sequencer != (common.Address{}) {
		tx, err = sequencerInbox.SetIsBatchPoster(deployAuth, sequencer, true)
		err = andTxSucceeded(ctx, l1Reader, tx, err)
		if err != nil {
			return nil, fmt.Errorf("error setting is batch poster: %w", err)
		}
	}

	var allowValidators []bool
	var validatorAddrs []common.Address
	for i := uint64(1); i <= authorizeValidators; i++ {
		validatorAddrs = append(validatorAddrs, crypto.CreateAddress(validatorWalletCreator, i))
		allowValidators = append(allowValidators, true)
	}
	if len(validatorAddrs) > 0 {
		rollup, err := rollupgen.NewRollupAdminLogic(info.RollupAddress, l1client)
		if err != nil {
			return nil, fmt.Errorf("error getting rollup admin: %w", err)
		}
		tx, err = rollup.SetValidator(deployAuth, validatorAddrs, allowValidators)
		err = andTxSucceeded(ctx, l1Reader, tx, err)
		if err != nil {
			return nil, fmt.Errorf("error setting validator: %w", err)
		}
	}

	return &RollupAddresses{
		Bridge:                 info.Bridge,
		Inbox:                  info.InboxAddress,
		SequencerInbox:         info.SequencerInbox,
		DeployedAt:             receipt.BlockNumber.Uint64(),
		Rollup:                 info.RollupAddress,
		ValidatorUtils:         validatorUtils,
		ValidatorWalletCreator: validatorWalletCreator,
	}, nil
}

type Config struct {
<<<<<<< HEAD
	RPC                  arbitrum.Config                `koanf:"rpc"`
	Sequencer            SequencerConfig                `koanf:"sequencer" reload:"hot"`
	L1Reader             headerreader.Config            `koanf:"l1-reader"`
	InboxReader          InboxReaderConfig              `koanf:"inbox-reader"`
	DelayedSequencer     DelayedSequencerConfig         `koanf:"delayed-sequencer"`
	BatchPoster          BatchPosterConfig              `koanf:"batch-poster"`
	ForwardingTargetImpl string                         `koanf:"forwarding-target"`
	PreCheckTxs          bool                           `koanf:"pre-check-txs"`
	BlockValidator       validator.BlockValidatorConfig `koanf:"block-validator"`
	Feed                 broadcastclient.FeedConfig     `koanf:"feed"`
	Validator            validator.L1ValidatorConfig    `koanf:"validator"`
	SeqCoordinator       SeqCoordinatorConfig           `koanf:"seq-coordinator"`
	DataAvailability     das.DataAvailabilityConfig     `koanf:"data-availability"`
	Wasm                 WasmConfig                     `koanf:"wasm"`
	SyncMonitor          SyncMonitorConfig              `koanf:"sync-monitor"`
	Dangerous            DangerousConfig                `koanf:"dangerous"`
	Caching              CachingConfig                  `koanf:"caching"`
	Archive              bool                           `koanf:"archive"`
	TxLookupLimit        uint64                         `koanf:"tx-lookup-limit"`
=======
	RPC                    arbitrum.Config                `koanf:"rpc"`
	Sequencer              SequencerConfig                `koanf:"sequencer" reload:"hot"`
	L1Reader               headerreader.Config            `koanf:"l1-reader"`
	InboxReader            InboxReaderConfig              `koanf:"inbox-reader"`
	DelayedSequencer       DelayedSequencerConfig         `koanf:"delayed-sequencer"`
	BatchPoster            BatchPosterConfig              `koanf:"batch-poster"`
	ForwardingTargetImpl   string                         `koanf:"forwarding-target"`
	TxPreCheckerStrictness uint                           `koanf:"tx-pre-checker-strictness" reload:"hot"`
	BlockValidator         validator.BlockValidatorConfig `koanf:"block-validator"`
	Feed                   broadcastclient.FeedConfig     `koanf:"feed"`
	Validator              validator.L1ValidatorConfig    `koanf:"validator"`
	SeqCoordinator         SeqCoordinatorConfig           `koanf:"seq-coordinator"`
	DataAvailability       das.DataAvailabilityConfig     `koanf:"data-availability"`
	Wasm                   WasmConfig                     `koanf:"wasm"`
	Dangerous              DangerousConfig                `koanf:"dangerous"`
	Caching                CachingConfig                  `koanf:"caching"`
	Archive                bool                           `koanf:"archive"`
	TxLookupLimit          uint64                         `koanf:"tx-lookup-limit"`
>>>>>>> a47d649c
}

func (c *Config) Get() *Config {
	return c
}

func (c *Config) Start(context.Context) {}

func (c *Config) StopAndWait() {}

func (c *Config) ForwardingTarget() string {
	if c.ForwardingTargetImpl == "null" {
		return ""
	}

	return c.ForwardingTargetImpl
}

func ConfigAddOptions(prefix string, f *flag.FlagSet, feedInputEnable bool, feedOutputEnable bool) {
	arbitrum.ConfigAddOptions(prefix+".rpc", f)
	SequencerConfigAddOptions(prefix+".sequencer", f)
	headerreader.AddOptions(prefix+".l1-reader", f)
	InboxReaderConfigAddOptions(prefix+".inbox-reader", f)
	DelayedSequencerConfigAddOptions(prefix+".delayed-sequencer", f)
	BatchPosterConfigAddOptions(prefix+".batch-poster", f)
	f.String(prefix+".forwarding-target", ConfigDefault.ForwardingTargetImpl, "transaction forwarding target URL, or \"null\" to disable forwarding (iff not sequencer)")
	txPreCheckerDescription := "how strict to be when checking txs before forwarding them. 0 = accept anything, " +
		"10 = should never reject anything that'd succeed, 20 = likely won't reject anything that'd succeed, " +
		"30 = full validation which may reject txs that would succeed"
	f.Uint(prefix+".tx-pre-checker-strictness", ConfigDefault.TxPreCheckerStrictness, txPreCheckerDescription)
	validator.BlockValidatorConfigAddOptions(prefix+".block-validator", f)
	broadcastclient.FeedConfigAddOptions(prefix+".feed", f, feedInputEnable, feedOutputEnable)
	validator.L1ValidatorConfigAddOptions(prefix+".validator", f)
	SeqCoordinatorConfigAddOptions(prefix+".seq-coordinator", f)
	das.DataAvailabilityConfigAddOptions(prefix+".data-availability", f)
	WasmConfigAddOptions(prefix+".wasm", f)
	SyncMonitorConfigAddOptions(prefix+".sync-monitor", f)
	DangerousConfigAddOptions(prefix+".dangerous", f)
	CachingConfigAddOptions(prefix+".caching", f)
	f.Uint64(prefix+".tx-lookup-limit", ConfigDefault.TxLookupLimit, "retain the ability to lookup transactions by hash for the past N blocks (0 = all blocks)")

	archiveMsg := fmt.Sprintf("retain past block state (deprecated, please use %v.caching.archive)", prefix)
	f.Bool(prefix+".archive", ConfigDefault.Archive, archiveMsg)
}

var ConfigDefault = Config{
	RPC:                    arbitrum.DefaultConfig,
	Sequencer:              DefaultSequencerConfig,
	L1Reader:               headerreader.DefaultConfig,
	InboxReader:            DefaultInboxReaderConfig,
	DelayedSequencer:       DefaultDelayedSequencerConfig,
	BatchPoster:            DefaultBatchPosterConfig,
	ForwardingTargetImpl:   "",
	TxPreCheckerStrictness: TxPreCheckerStrictnessNone,
	BlockValidator:         validator.DefaultBlockValidatorConfig,
	Feed:                   broadcastclient.FeedConfigDefault,
	Validator:              validator.DefaultL1ValidatorConfig,
	SeqCoordinator:         DefaultSeqCoordinatorConfig,
	DataAvailability:       das.DefaultDataAvailabilityConfig,
	Wasm:                   DefaultWasmConfig,
	Dangerous:              DefaultDangerousConfig,
	Archive:                false,
	TxLookupLimit:          40_000_000,
	Caching:                DefaultCachingConfig,
}

func ConfigDefaultL1Test() *Config {
	config := ConfigDefaultL1NonSequencerTest()
	config.Sequencer = TestSequencerConfig
	config.DelayedSequencer = TestDelayedSequencerConfig
	config.BatchPoster = TestBatchPosterConfig
	config.SeqCoordinator = TestSeqCoordinatorConfig

	return config
}

func ConfigDefaultL1NonSequencerTest() *Config {
	config := ConfigDefault
	config.L1Reader = headerreader.TestConfig
	config.InboxReader = TestInboxReaderConfig
	config.Sequencer.Enable = false
	config.DelayedSequencer.Enable = false
	config.BatchPoster.Enable = false
	config.SeqCoordinator.Enable = false
	config.Wasm.RootPath = validator.DefaultNitroMachineConfig.RootPath
	config.BlockValidator = validator.TestBlockValidatorConfig

	return &config
}

func ConfigDefaultL2Test() *Config {
	config := ConfigDefault
	config.Sequencer = TestSequencerConfig
	config.L1Reader.Enable = false
	config.SeqCoordinator = TestSeqCoordinatorConfig

	return &config
}

type DangerousConfig struct {
	NoL1Listener bool  `koanf:"no-l1-listener"`
	ReorgToBlock int64 `koanf:"reorg-to-block"`
}

var DefaultDangerousConfig = DangerousConfig{
	NoL1Listener: false,
	ReorgToBlock: -1,
}

func DangerousConfigAddOptions(prefix string, f *flag.FlagSet) {
	f.Bool(prefix+".no-l1-listener", DefaultDangerousConfig.NoL1Listener, "DANGEROUS! disables listening to L1. To be used in test nodes only")
	f.Int64(prefix+".reorg-to-block", DefaultDangerousConfig.ReorgToBlock, "DANGEROUS! forces a reorg to an old block height. To be used for testing only. -1 to disable")
}

type DangerousSequencerConfig struct {
	NoCoordinator bool `koanf:"no-coordinator"`
}

var DefaultDangerousSequencerConfig = DangerousSequencerConfig{
	NoCoordinator: false,
}

var TestDangerousSequencerConfig = DangerousSequencerConfig{
	NoCoordinator: true,
}

func DangerousSequencerConfigAddOptions(prefix string, f *flag.FlagSet) {
	f.Bool(prefix+".no-coordinator", DefaultDangerousSequencerConfig.NoCoordinator, "DANGEROUS! allows sequencer without coordinator.")
}

type SequencerConfig struct {
	Enable                      bool                     `koanf:"enable"`
	MaxBlockSpeed               time.Duration            `koanf:"max-block-speed" reload:"hot"`
	MaxRevertGasReject          uint64                   `koanf:"max-revert-gas-reject"`
	MaxAcceptableTimestampDelta time.Duration            `koanf:"max-acceptable-timestamp-delta"`
	SenderWhitelist             string                   `koanf:"sender-whitelist"`
	ForwardTimeout              time.Duration            `koanf:"forward-timeout"`
	QueueSize                   int                      `koanf:"queue-size"`
	Dangerous                   DangerousSequencerConfig `koanf:"dangerous"`
}

type SequencerConfigFetcher func() *SequencerConfig

var DefaultSequencerConfig = SequencerConfig{
	Enable:                      false,
	MaxBlockSpeed:               time.Millisecond * 100,
	MaxRevertGasReject:          params.TxGas + 10000,
	MaxAcceptableTimestampDelta: time.Hour,
	ForwardTimeout:              time.Second * 30,
	QueueSize:                   1024,
	Dangerous:                   DefaultDangerousSequencerConfig,
}

var TestSequencerConfig = SequencerConfig{
	Enable:                      true,
	MaxBlockSpeed:               time.Millisecond * 10,
	MaxRevertGasReject:          params.TxGas + 10000,
	MaxAcceptableTimestampDelta: time.Hour,
	SenderWhitelist:             "",
	ForwardTimeout:              time.Second * 2,
	QueueSize:                   128,
	Dangerous:                   TestDangerousSequencerConfig,
}

func SequencerConfigAddOptions(prefix string, f *flag.FlagSet) {
	f.Bool(prefix+".enable", DefaultSequencerConfig.Enable, "act and post to l1 as sequencer")
	f.Duration(prefix+".max-block-speed", DefaultSequencerConfig.MaxBlockSpeed, "minimum delay between blocks (sets a maximum speed of block production)")
	f.Uint64(prefix+".max-revert-gas-reject", DefaultSequencerConfig.MaxRevertGasReject, "maximum gas executed in a revert for the sequencer to reject the transaction instead of posting it (anti-DOS)")
	f.Duration(prefix+".max-acceptable-timestamp-delta", DefaultSequencerConfig.MaxAcceptableTimestampDelta, "maximum acceptable time difference between the local time and the latest L1 block's timestamp")
	f.String(prefix+".sender-whitelist", DefaultSequencerConfig.SenderWhitelist, "comma separated whitelist of authorized senders (if empty, everyone is allowed)")
	f.Duration(prefix+".forward-timeout", DefaultSequencerConfig.ForwardTimeout, "timeout when forwarding to a different sequencer")
	f.Int(prefix+".queue-size", DefaultSequencerConfig.QueueSize, "size of the pending tx queue")
	DangerousSequencerConfigAddOptions(prefix+".dangerous", f)
}

type WasmConfig struct {
	RootPath string `koanf:"root-path"`
}

func WasmConfigAddOptions(prefix string, f *flag.FlagSet) {
	f.String(prefix+".root-path", DefaultWasmConfig.RootPath, "path to machine folders, each containing wasm files (replay.wasm, wasi_stub.wasm, soft-float.wasm, go_stub.wasm, host_io.wasm, brotli.wasm")
}

var DefaultWasmConfig = WasmConfig{
	RootPath: "",
}

func (w *WasmConfig) FindMachineDir() (string, bool) {
	places := []string{}

	if w.RootPath != "" {
		places = append(places, w.RootPath)
	} else {
		// Check the project dir: <project>/arbnode/node.go => ../../target/machines
		_, thisFile, _, ok := runtime.Caller(0)
		if !ok {
			panic("failed to find root path")
		}
		projectDir := filepath.Dir(filepath.Dir(thisFile))
		projectPath := filepath.Join(filepath.Join(projectDir, "target"), "machines")
		places = append(places, projectPath)

		// Check the working directory: ./machines
		workDir, err := os.Getwd()
		if err != nil {
			panic(err)
		}
		workPath := filepath.Join(workDir, "machines")
		places = append(places, workPath)

		// Check above the executable: <binary> => ../../machines
		execfile, err := os.Executable()
		if err != nil {
			panic(err)
		}
		execPath := filepath.Join(filepath.Dir(filepath.Dir(execfile)), "machines")
		places = append(places, execPath)

		// Check the default
		places = append(places, validator.DefaultNitroMachineConfig.RootPath)
	}

	for _, place := range places {
		if _, err := os.Stat(place); err == nil {
			return place, true
		}
	}
	return "", false
}

type CachingConfig struct {
	Archive       bool          `koanf:"archive"`
	BlockCount    uint64        `koanf:"block-count"`
	BlockAge      time.Duration `koanf:"block-age"`
	TrieTimeLimit time.Duration `koanf:"trie-time-limit"`
}

func CachingConfigAddOptions(prefix string, f *flag.FlagSet) {
	f.Bool(prefix+".archive", DefaultCachingConfig.Archive, "retain past block state")
	f.Uint64(prefix+".block-count", DefaultCachingConfig.BlockCount, "minimum number of recent blocks to keep in memory")
	f.Duration(prefix+".block-age", DefaultCachingConfig.BlockAge, "minimum age a block must be to be pruned")
	f.Duration(prefix+".trie-time-limit", DefaultCachingConfig.TrieTimeLimit, "maximum block processing time before trie is written to hard-disk")
}

var DefaultCachingConfig = CachingConfig{
	Archive:       false,
	BlockCount:    128,
	BlockAge:      30 * time.Minute,
	TrieTimeLimit: time.Hour,
}

type Node struct {
	Backend                 *arbitrum.Backend
	ArbInterface            *ArbInterface
	L1Reader                *headerreader.HeaderReader
	TxStreamer              *TransactionStreamer
	TxPublisher             TransactionPublisher
	DeployInfo              *RollupAddresses
	InboxReader             *InboxReader
	InboxTracker            *InboxTracker
	DelayedSequencer        *DelayedSequencer
	BatchPoster             *BatchPoster
	BlockValidator          *validator.BlockValidator
	StatelessBlockValidator *validator.StatelessBlockValidator
	Staker                  *validator.Staker
	BroadcastServer         *broadcaster.Broadcaster
	BroadcastClients        []*broadcastclient.BroadcastClient
	SeqCoordinator          *SeqCoordinator
	DASLifecycleManager     *das.LifecycleManager
	ClassicOutboxRetriever  *ClassicOutboxRetriever
	SyncMonitor             *SyncMonitor
	configFetcher           ConfigFetcher
}

type ConfigFetcher interface {
	Get() *Config
	Start(context.Context)
	StopAndWait()
}

func createNodeImpl(
	ctx context.Context,
	stack *node.Node,
	chainDb ethdb.Database,
	arbDb ethdb.Database,
	configFetcher ConfigFetcher,
	l2BlockChain *core.BlockChain,
	l1client arbutil.L1Interface,
	deployInfo *RollupAddresses,
	txOpts *bind.TransactOpts,
	daSigner das.DasSigner,
	feedErrChan chan error,
) (*Node, error) {
	config := configFetcher.Get()
	var reorgingToBlock *types.Block

	l2Config := l2BlockChain.Config()
	l2ChainId := l2Config.ChainID.Uint64()

	if config.Dangerous.ReorgToBlock >= 0 {
		blockNum := uint64(config.Dangerous.ReorgToBlock)
		if blockNum < l2Config.ArbitrumChainParams.GenesisBlockNum {
			return nil, fmt.Errorf("cannot reorg to block %v past nitro genesis of %v", blockNum, l2Config.ArbitrumChainParams.GenesisBlockNum)
		}
		reorgingToBlock = l2BlockChain.GetBlockByNumber(blockNum)
		if reorgingToBlock == nil {
			return nil, fmt.Errorf("didn't find reorg target block number %v", blockNum)
		}
		err := l2BlockChain.ReorgToOldBlock(reorgingToBlock)
		if err != nil {
			return nil, err
		}
	}

	syncMonitor := NewSyncMonitor(&config.SyncMonitor)
	var classicOutbox *ClassicOutboxRetriever
	classicMsgDb, err := stack.OpenDatabase("classic-msg", 0, 0, "", true)
	if err != nil {
		if l2Config.ArbitrumChainParams.GenesisBlockNum > 0 {
			log.Warn("Classic Msg Database not found", "err", err)
		}
		classicOutbox = nil
	} else {
		classicOutbox = NewClassicOutboxRetriever(classicMsgDb)
	}

	var broadcastServer *broadcaster.Broadcaster
	if config.Feed.Output.Enable {
		broadcastServer = broadcaster.NewBroadcaster(config.Feed.Output, l2ChainId, feedErrChan)
	}

	var l1Reader *headerreader.HeaderReader
	if config.L1Reader.Enable {
		l1Reader = headerreader.New(l1client, config.L1Reader)
	}

	txStreamer, err := NewTransactionStreamer(arbDb, l2BlockChain, broadcastServer)
	if err != nil {
		return nil, err
	}
	var txPublisher TransactionPublisher
	var coordinator *SeqCoordinator
	var sequencer *Sequencer
	if config.Sequencer.Enable {
		if config.ForwardingTarget() != "" {
			return nil, errors.New("sequencer and forwarding target both set")
		}
		if !(config.SeqCoordinator.Enable || config.Sequencer.Dangerous.NoCoordinator) {
			return nil, errors.New("sequencer must be enabled with coordinator, unless dangerous.no-coordinator set")
		}
		sequencerConfigFetcher := func() *SequencerConfig { return &configFetcher.Get().Sequencer }
		if config.L1Reader.Enable {
			if l1client == nil {
				return nil, errors.New("l1client is nil")
			}
			sequencer, err = NewSequencer(txStreamer, l1Reader, sequencerConfigFetcher)
		} else {
			sequencer, err = NewSequencer(txStreamer, nil, sequencerConfigFetcher)
		}
		if err != nil {
			return nil, err
		}
		txPublisher = sequencer
	} else {
		if config.DelayedSequencer.Enable {
			return nil, errors.New("cannot have delayedsequencer without sequencer")
		}
		if config.ForwardingTarget() == "" {
			txPublisher = NewTxDropper()
		} else {
			txPublisher = NewForwarder(config.ForwardingTarget(), time.Duration(0))
		}
	}
	if config.SeqCoordinator.Enable {
		coordinator, err = NewSeqCoordinator(txStreamer, sequencer, syncMonitor, config.SeqCoordinator)
		if err != nil {
			return nil, err
		}
	}
	txPublisher = NewTxPreChecker(txPublisher, l2BlockChain, func() uint { return configFetcher.Get().TxPreCheckerStrictness })
	arbInterface, err := NewArbInterface(txStreamer, txPublisher)
	if err != nil {
		return nil, err
	}
	backend, err := arbitrum.NewBackend(stack, &config.RPC, chainDb, arbInterface, syncMonitor)
	if err != nil {
		return nil, err
	}

	currentMessageCount, err := txStreamer.GetMessageCount()
	if err != nil {
		return nil, err
	}
	var broadcastClients []*broadcastclient.BroadcastClient
	if config.Feed.Input.Enable() {
		for _, address := range config.Feed.Input.URLs {
			client := broadcastclient.NewBroadcastClient(
				address,
				l2ChainId,
				currentMessageCount,
				config.Feed.Input.Timeout,
				txStreamer,
				feedErrChan,
			)
			broadcastClients = append(broadcastClients, client)
		}
	}
	if !config.L1Reader.Enable {
		return &Node{
			backend,
			arbInterface,
			nil,
			txStreamer,
			txPublisher,
			nil,
			nil,
			nil,
			nil,
			nil,
			nil,
			nil,
			nil,
			broadcastServer,
			broadcastClients,
			coordinator,
			nil,
			classicOutbox,
			syncMonitor,
			configFetcher,
		}, nil
	}

	if deployInfo == nil {
		return nil, errors.New("deployinfo is nil")
	}
	delayedBridge, err := NewDelayedBridge(l1client, deployInfo.Bridge, deployInfo.DeployedAt)
	if err != nil {
		return nil, err
	}
	sequencerInbox, err := NewSequencerInbox(l1client, deployInfo.SequencerInbox, int64(deployInfo.DeployedAt))
	if err != nil {
		return nil, err
	}

	var daWriter das.DataAvailabilityServiceWriter
	var daReader das.DataAvailabilityServiceReader
	var dasLifecycleManager *das.LifecycleManager
	if config.DataAvailability.Enable {
		if config.BatchPoster.Enable {
			daWriter, daReader, dasLifecycleManager, err = das.CreateBatchPosterDAS(ctx, &config.DataAvailability, daSigner, l1client, deployInfo.SequencerInbox)
			if err != nil {
				return nil, err
			}
		} else {
			daReader, dasLifecycleManager, err = SetUpDataAvailability(ctx, &config.DataAvailability, l1Reader, deployInfo)
			if err != nil {
				return nil, err
			}
		}

		daReader = das.NewReaderTimeoutWrapper(daReader, config.DataAvailability.RequestTimeout)

		if config.DataAvailability.PanicOnError {
			if daWriter != nil {
				daWriter = das.NewWriterPanicWrapper(daWriter)
			}
			daReader = das.NewReaderPanicWrapper(daReader)
		}
	} else if l2BlockChain.Config().ArbitrumChainParams.DataAvailabilityCommittee {
		return nil, errors.New("a data availability service is required for this chain, but it was not configured")
	}

	inboxTracker, err := NewInboxTracker(arbDb, txStreamer, daReader)
	if err != nil {
		return nil, err
	}
	inboxReader, err := NewInboxReader(inboxTracker, l1client, l1Reader, new(big.Int).SetUint64(deployInfo.DeployedAt), delayedBridge, sequencerInbox, &(config.InboxReader))
	if err != nil {
		return nil, err
	}
	txStreamer.SetInboxReader(inboxReader)

	nitroMachineConfig := validator.DefaultNitroMachineConfig
	machinesPath, foundMachines := config.Wasm.FindMachineDir()
	nitroMachineConfig.RootPath = machinesPath
	nitroMachineLoader := validator.NewNitroMachineLoader(nitroMachineConfig)

	var blockValidator *validator.BlockValidator
	var statelessBlockValidator *validator.StatelessBlockValidator

	if !foundMachines && config.BlockValidator.Enable {
		return nil, fmt.Errorf("Failed to find machines %v", machinesPath)
	} else if !foundMachines {
		log.Warn("Failed to find machines", "path", machinesPath)
	} else {
		statelessBlockValidator, err = validator.NewStatelessBlockValidator(
			nitroMachineLoader,
			inboxReader,
			inboxTracker,
			txStreamer,
			l2BlockChain,
			rawdb.NewTable(arbDb, blockValidatorPrefix),
			daReader,
			&config.BlockValidator,
		)
		if err != nil {
			return nil, err
		}

		if config.BlockValidator.Enable {
			blockValidator, err = validator.NewBlockValidator(
				statelessBlockValidator,
				inboxTracker,
				txStreamer,
				nitroMachineLoader,
				reorgingToBlock,
				&config.BlockValidator,
			)
			if err != nil {
				return nil, err
			}
		}
	}

	var staker *validator.Staker
	if config.Validator.Enable {
		// TODO: remember validator wallet in JSON instead of querying it from L1 every time
		wallet, err := validator.NewValidatorWallet(nil, deployInfo.ValidatorWalletCreator, deployInfo.Rollup, l1Reader, txOpts, int64(deployInfo.DeployedAt), func(common.Address) {})
		if err != nil {
			return nil, err
		}
		staker, err = validator.NewStaker(l1Reader, wallet, bind.CallOpts{}, config.Validator, l2BlockChain, daReader, inboxReader, inboxTracker, txStreamer, blockValidator, nitroMachineLoader, deployInfo.ValidatorUtils)
		if err != nil {
			return nil, err
		}
	}

	var batchPoster *BatchPoster
	var delayedSequencer *DelayedSequencer
	if config.BatchPoster.Enable {
		if txOpts == nil {
			return nil, errors.New("batchposter, but no TxOpts")
		}
		batchPoster, err = NewBatchPoster(l1Reader, inboxTracker, txStreamer, syncMonitor, &config.BatchPoster, deployInfo.SequencerInbox, txOpts, daWriter)
		if err != nil {
			return nil, err
		}
	}
	if config.DelayedSequencer.Enable {
		delayedSequencer, err = NewDelayedSequencer(l1Reader, inboxReader, txStreamer, coordinator, &(config.DelayedSequencer))
		if err != nil {
			return nil, err
		}
	} else if config.Sequencer.Enable {
		return nil, errors.New("sequencer and l1 reader, without delayed sequencer")
	}

	return &Node{
		backend,
		arbInterface,
		l1Reader,
		txStreamer,
		txPublisher,
		deployInfo,
		inboxReader,
		inboxTracker,
		delayedSequencer,
		batchPoster,
		blockValidator,
		statelessBlockValidator,
		staker,
		broadcastServer,
		broadcastClients,
		coordinator,
		dasLifecycleManager,
		classicOutbox,
		syncMonitor,
		configFetcher,
	}, nil
}

type L1ReaderCloser struct {
	l1Reader *headerreader.HeaderReader
}

func (c *L1ReaderCloser) Close(ctx context.Context) error {
	c.l1Reader.StopOnly()
	return nil
}

func (c *L1ReaderCloser) String() string {
	return "l1 reader closer"
}

// Set up a das.DataAvailabilityService stack without relying on any
// objects already created for setting up the Node.
func SetUpDataAvailabilityWithoutNode(
	ctx context.Context,
	config *das.DataAvailabilityConfig,
) (das.DataAvailabilityService, *das.LifecycleManager, error) {
	var l1Reader *headerreader.HeaderReader
	if config.L1NodeURL != "" && config.L1NodeURL != "none" {
		l1Client, err := das.GetL1Client(ctx, config.L1ConnectionAttempts, config.L1NodeURL)
		if err != nil {
			return nil, nil, err
		}
		l1Reader = headerreader.New(l1Client, headerreader.DefaultConfig) // TODO: config
	}
	das, lifeCycle, err := SetUpDataAvailability(ctx, config, l1Reader, nil)
	if err != nil {
		return nil, nil, err
	}
	if l1Reader != nil {
		l1Reader.Start(ctx)
		lifeCycle.Register(&L1ReaderCloser{l1Reader})
	}
	return das, lifeCycle, err
}

// Set up a das.DataAvailabilityService stack allowing some dependencies
// that were created for the Node to be injected.
func SetUpDataAvailability(
	ctx context.Context,
	config *das.DataAvailabilityConfig,
	l1Reader *headerreader.HeaderReader,
	deployInfo *RollupAddresses,
) (das.DataAvailabilityService, *das.LifecycleManager, error) {
	if !config.Enable {
		return nil, nil, nil
	}

	var seqInbox *bridgegen.SequencerInbox
	var err error
	var seqInboxCaller *bridgegen.SequencerInboxCaller
	var seqInboxAddress *common.Address

	if l1Reader != nil && deployInfo != nil {
		seqInboxAddress = &deployInfo.SequencerInbox
		seqInbox, err = bridgegen.NewSequencerInbox(deployInfo.SequencerInbox, l1Reader.Client())
		if err != nil {
			return nil, nil, err
		}
		seqInboxCaller = &seqInbox.SequencerInboxCaller
	} else if config.L1NodeURL == "none" && config.SequencerInboxAddress == "none" {
		l1Reader = nil
		seqInboxAddress = nil
	} else if l1Reader != nil && len(config.SequencerInboxAddress) > 0 {
		seqInboxAddress, err = das.OptionalAddressFromString(config.SequencerInboxAddress)
		if err != nil {
			return nil, nil, err
		}
		if seqInboxAddress == nil {
			return nil, nil, errors.New("Must provide data-availability.sequencer-inbox-address set to a valid contract address or 'none'")
		}
		seqInbox, err = bridgegen.NewSequencerInbox(*seqInboxAddress, l1Reader.Client())
		if err != nil {
			return nil, nil, err
		}
		seqInboxCaller = &seqInbox.SequencerInboxCaller
	} else {
		return nil, nil, errors.New("data-availabilty.l1-node-url and sequencer-inbox-address must be set to a valid L1 URL and contract address or 'none' if running daserver executable")
	}

	// This function builds up the DataAvailabilityService with the following topology, starting from the leaves.
	/*
			      ChainFetchDAS → Bigcache → Redis →
				       SignAfterStoreDAS →
				              FallbackDAS (if the REST client aggregator was specified)
				              (primary) → RedundantStorage (if multiple persistent backing stores were specified)
				                            → S3
				                            → DiskStorage
				                            → Database
				         (fallback only)→ RESTful client aggregator

		          → : X--delegates to-->Y
	*/
	topLevelStorageService, dasLifecycleManager, err := das.CreatePersistentStorageService(ctx, config)
	if err != nil {
		return nil, nil, err
	}
	hasPersistentStorage := topLevelStorageService != nil

	// Create the REST aggregator if one was requested. If other storage types were enabled above, then
	// the REST aggregator is used as the fallback to them.
	if config.RestfulClientAggregatorConfig.Enable {
		restAgg, err := das.NewRestfulClientAggregator(ctx, &config.RestfulClientAggregatorConfig)
		if err != nil {
			return nil, nil, err
		}
		restAgg.Start(ctx)
		dasLifecycleManager.Register(restAgg)

		// Wrap the primary storage service with the fallback to the restful aggregator
		if hasPersistentStorage {
			syncConf := &config.RestfulClientAggregatorConfig.SyncToStorageConfig
			var retentionPeriodSeconds uint64
			if uint64(syncConf.RetentionPeriod) == math.MaxUint64 {
				retentionPeriodSeconds = math.MaxUint64
			} else {
				retentionPeriodSeconds = uint64(syncConf.RetentionPeriod.Seconds())
			}
			if syncConf.Eager {
				if l1Reader == nil || seqInboxAddress == nil {
					return nil, nil, errors.New("l1-node-url and sequencer-inbox-address must be specified along with sync-to-storage.eager")
				}
				topLevelStorageService, err = das.NewSyncingFallbackStorageService(
					ctx,
					topLevelStorageService,
					restAgg,
					l1Reader,
					*seqInboxAddress,
					syncConf)
				if err != nil {
					return nil, nil, err
				}
			} else {
				topLevelStorageService = das.NewFallbackStorageService(topLevelStorageService, restAgg,
					retentionPeriodSeconds, syncConf.IgnoreWriteErrors, true)
			}
		} else {
			topLevelStorageService = das.NewReadLimitedStorageService(restAgg)
		}
		dasLifecycleManager.Register(topLevelStorageService)
	}

	var topLevelDas das.DataAvailabilityService
	if config.AggregatorConfig.Enable {
		panic("Tried to make an aggregator using wrong factory method")
	}
	if hasPersistentStorage && (config.KeyConfig.KeyDir != "" || config.KeyConfig.PrivKey != "") {
		_seqInboxCaller := seqInboxCaller
		if config.DisableSignatureChecking {
			_seqInboxCaller = nil
		}

		privKey, err := config.KeyConfig.BLSPrivKey()
		if err != nil {
			return nil, nil, err
		}

		// TODO rename StorageServiceDASAdapter
		topLevelDas, err = das.NewSignAfterStoreDASWithSeqInboxCaller(
			privKey,
			_seqInboxCaller,
			topLevelStorageService,
			config.ExtraSignatureCheckingPublicKey,
		)
		if err != nil {
			return nil, nil, err
		}
	} else {
		topLevelDas = das.NewReadLimitedDataAvailabilityService(topLevelStorageService)
	}

	// Enable caches, Redis and (local) BigCache. Local is the outermost so it will be tried first.
	if config.RedisCacheConfig.Enable {
		cache, err := das.NewRedisStorageService(config.RedisCacheConfig, das.NewEmptyStorageService())
		dasLifecycleManager.Register(cache)
		if err != nil {
			return nil, nil, err
		}
		topLevelDas = das.NewCacheStorageToDASAdapter(topLevelDas, cache)
	}
	if config.LocalCacheConfig.Enable {
		cache, err := das.NewBigCacheStorageService(config.LocalCacheConfig, das.NewEmptyStorageService())
		dasLifecycleManager.Register(cache)
		if err != nil {
			return nil, nil, err
		}
		topLevelDas = das.NewCacheStorageToDASAdapter(topLevelDas, cache)
	}

	if topLevelDas != nil && seqInbox != nil {
		topLevelDas, err = das.NewChainFetchDASWithSeqInbox(topLevelDas, seqInbox)
		if err != nil {
			return nil, nil, err
		}
	}

	if topLevelDas == nil {
		return nil, nil, errors.New("data-availability.enable was specified but no Data Availability server types were enabled.")
	}

	return topLevelDas, dasLifecycleManager, nil
}

type arbNodeLifecycle struct {
	node *Node
}

func (l arbNodeLifecycle) Start() error {
	err := l.node.Start(context.Background())
	if err != nil {
		log.Error("failed to start node", "err", err)
	}
	return err
}

func (l arbNodeLifecycle) Stop() error {
	l.node.StopAndWait()
	return nil
}

func CreateNode(
	ctx context.Context,
	stack *node.Node,
	chainDb ethdb.Database,
	arbDb ethdb.Database,
	configFetcher ConfigFetcher,
	l2BlockChain *core.BlockChain,
	l1client arbutil.L1Interface,
	deployInfo *RollupAddresses,
	txOpts *bind.TransactOpts,
	daSigner das.DasSigner,
	feedErrChan chan error,
) (*Node, error) {
	currentNode, err := createNodeImpl(ctx, stack, chainDb, arbDb, configFetcher, l2BlockChain, l1client, deployInfo, txOpts, daSigner, feedErrChan)
	if err != nil {
		return nil, err
	}
	var apis []rpc.API
	if currentNode.BlockValidator != nil {
		apis = append(apis, rpc.API{
			Namespace: "arb",
			Version:   "1.0",
			Service:   &BlockValidatorAPI{val: currentNode.BlockValidator},
			Public:    false,
		})
	}
	if currentNode.StatelessBlockValidator != nil {
		apis = append(apis, rpc.API{
			Namespace: "arbdebug",
			Version:   "1.0",
			Service: &BlockValidatorDebugAPI{
				val:        currentNode.StatelessBlockValidator,
				blockchain: l2BlockChain,
			},
			Public: false,
		})
	}

	apis = append(apis, rpc.API{
		Namespace: "arb",
		Version:   "1.0",
		Service:   &ArbAPI{currentNode.TxPublisher},
		Public:    false,
	})
	config := configFetcher.Get()
	apis = append(apis, rpc.API{
		Namespace: "arbdebug",
		Version:   "1.0",
		Service: &ArbDebugAPI{
			blockchain:        l2BlockChain,
			blockRangeBound:   config.RPC.ArbDebug.BlockRangeBound,
			timeoutQueueBound: config.RPC.ArbDebug.TimeoutQueueBound,
		},
		Public: false,
	})
	stack.RegisterAPIs(apis)

	stack.RegisterLifecycle(arbNodeLifecycle{currentNode})
	return currentNode, nil
}

func (n *Node) Start(ctx context.Context) error {
	n.SyncMonitor.Initialize(n.InboxReader, n.TxStreamer, n.SeqCoordinator)
	n.ArbInterface.Initialize(n)
	err := n.Backend.Start()
	if err != nil {
		return err
	}
	err = n.TxPublisher.Initialize(ctx)
	if err != nil {
		return err
	}
	if n.InboxTracker != nil {
		err = n.InboxTracker.Initialize()
		if err != nil {
			return err
		}
	}
	if n.BroadcastServer != nil {
		err = n.BroadcastServer.Initialize()
		if err != nil {
			return err
		}
	}
	n.TxStreamer.Start(ctx)
	if n.InboxReader != nil {
		err = n.InboxReader.Start(ctx)
		if err != nil {
			return err
		}
	}
	err = n.TxPublisher.Start(ctx)
	if err != nil {
		return err
	}
	if n.SeqCoordinator != nil {
		n.SeqCoordinator.Start(ctx)
	}
	if n.DelayedSequencer != nil {
		n.DelayedSequencer.Start(ctx)
	}
	if n.BatchPoster != nil {
		n.BatchPoster.Start(ctx)
	}
	if n.Staker != nil {
		err = n.Staker.Initialize(ctx)
		if err != nil {
			return err
		}
	}
	if n.BlockValidator != nil {
		err = n.BlockValidator.Initialize()
		if err != nil {
			return err
		}
		err = n.BlockValidator.Start(ctx)
		if err != nil {
			return err
		}
	}
	if n.Staker != nil {
		n.Staker.Start(ctx)
	}
	if n.L1Reader != nil {
		n.L1Reader.Start(ctx)
	}
	if n.BroadcastServer != nil {
		err = n.BroadcastServer.Start(ctx)
		if err != nil {
			return err
		}
	}
	for _, client := range n.BroadcastClients {
		client.Start(ctx)
	}
	if n.configFetcher != nil {
		n.configFetcher.Start(ctx)
	}
	return nil
}

func (n *Node) StopAndWait() {
	if n.configFetcher != nil {
		n.configFetcher.StopAndWait()
	}
	for _, client := range n.BroadcastClients {
		client.StopAndWait()
	}
	if n.BroadcastServer != nil {
		n.BroadcastServer.StopAndWait()
	}
	if n.L1Reader != nil {
		n.L1Reader.StopAndWait()
	}
	if n.BlockValidator != nil {
		n.BlockValidator.StopAndWait()
	}
	if n.BatchPoster != nil {
		n.BatchPoster.StopAndWait()
	}
	if n.DelayedSequencer != nil {
		n.DelayedSequencer.StopAndWait()
	}
	if n.InboxReader != nil {
		n.InboxReader.StopAndWait()
	}
	n.TxPublisher.StopAndWait()
	if n.SeqCoordinator != nil {
		n.SeqCoordinator.StopAndWait()
	}
	n.TxStreamer.StopAndWait()
	n.ArbInterface.BlockChain().Stop()
	if err := n.Backend.Stop(); err != nil {
		log.Error("backend stop", "err", err)
	}
	if n.DASLifecycleManager != nil {
		n.DASLifecycleManager.StopAndWaitUntil(2 * time.Second)
	}
}

func CreateDefaultStackForTest(dataDir string) (*node.Node, error) {
	stackConf := node.DefaultConfig
	var err error
	stackConf.DataDir = dataDir
	stackConf.HTTPHost = ""
	stackConf.HTTPModules = append(stackConf.HTTPModules, "eth")
	stackConf.P2P.NoDiscovery = true
	stackConf.P2P.ListenAddr = ""

	stack, err := node.New(&stackConf)
	if err != nil {
		return nil, fmt.Errorf("error creating protocol stack: %w", err)
	}
	return stack, nil
}

func DefaultCacheConfigFor(stack *node.Node, cachingConfig *CachingConfig) *core.CacheConfig {
	baseConf := ethconfig.Defaults
	if cachingConfig.Archive {
		baseConf = ethconfig.ArchiveDefaults
	}

	return &core.CacheConfig{
		TrieCleanLimit:      baseConf.TrieCleanCache,
		TrieCleanJournal:    stack.ResolvePath(baseConf.TrieCleanCacheJournal),
		TrieCleanRejournal:  baseConf.TrieCleanCacheRejournal,
		TrieCleanNoPrefetch: baseConf.NoPrefetch,
		TrieDirtyLimit:      baseConf.TrieDirtyCache,
		TrieDirtyDisabled:   cachingConfig.Archive,
		TrieTimeLimit:       cachingConfig.TrieTimeLimit,
		TriesInMemory:       cachingConfig.BlockCount,
		TrieRetention:       cachingConfig.BlockAge,
		SnapshotLimit:       baseConf.SnapshotCache,
		Preimages:           baseConf.Preimages,
	}
}

func WriteOrTestGenblock(chainDb ethdb.Database, initData statetransfer.InitDataReader, chainConfig *params.ChainConfig, accountsPerSync uint) error {
	arbstate.RequireHookedGeth()

	EmptyHash := common.Hash{}
	prevHash := EmptyHash
	prevDifficulty := big.NewInt(0)
	blockNumber, err := initData.GetNextBlockNumber()
	if err != nil {
		return err
	}
	storedGenHash := rawdb.ReadCanonicalHash(chainDb, blockNumber)
	timestamp := uint64(0)
	if blockNumber > 0 {
		prevHash = rawdb.ReadCanonicalHash(chainDb, blockNumber-1)
		if prevHash == EmptyHash {
			return fmt.Errorf("block number %d not found in database", chainDb)
		}
		prevHeader := rawdb.ReadHeader(chainDb, prevHash, blockNumber-1)
		if prevHeader == nil {
			return fmt.Errorf("block header for block %d not found in database", chainDb)
		}
		timestamp = prevHeader.Time
	}
	stateRoot, err := arbosState.InitializeArbosInDatabase(chainDb, initData, chainConfig, timestamp, accountsPerSync)
	if err != nil {
		return err
	}

	genBlock := arbosState.MakeGenesisBlock(prevHash, blockNumber, timestamp, stateRoot, chainConfig)
	blockHash := genBlock.Hash()

	if storedGenHash == EmptyHash {
		// chainDb did not have genesis block. Initialize it.
		core.WriteHeadBlock(chainDb, genBlock, prevDifficulty)
		log.Info("wrote genesis block", "number", blockNumber, "hash", blockHash)
	} else if storedGenHash != blockHash {
		return fmt.Errorf("database contains data inconsistent with initialization: database has genesis hash %v but we built genesis hash %v", storedGenHash, blockHash)
	} else {
		log.Info("recreated existing genesis block", "number", blockNumber, "hash", blockHash)
	}

	return nil
}

func TryReadStoredChainConfig(chainDb ethdb.Database) *params.ChainConfig {
	EmptyHash := common.Hash{}

	block0Hash := rawdb.ReadCanonicalHash(chainDb, 0)
	if block0Hash == EmptyHash {
		return nil
	}
	return rawdb.ReadChainConfig(chainDb, block0Hash)
}

func WriteOrTestChainConfig(chainDb ethdb.Database, config *params.ChainConfig) error {
	EmptyHash := common.Hash{}

	block0Hash := rawdb.ReadCanonicalHash(chainDb, 0)
	if block0Hash == EmptyHash {
		return errors.New("block 0 not found")
	}
	storedConfig := rawdb.ReadChainConfig(chainDb, block0Hash)
	if storedConfig == nil {
		rawdb.WriteChainConfig(chainDb, block0Hash, config)
		return nil
	}
	height := rawdb.ReadHeaderNumber(chainDb, rawdb.ReadHeadHeaderHash(chainDb))
	if height == nil {
		return errors.New("non empty chain config but empty chain")
	}
	err := storedConfig.CheckCompatible(config, *height)
	if err != nil {
		return err
	}
	rawdb.WriteChainConfig(chainDb, block0Hash, config)
	return nil
}

func GetBlockChain(chainDb ethdb.Database, cacheConfig *core.CacheConfig, chainConfig *params.ChainConfig, nodeConfig *Config) (*core.BlockChain, error) {
	engine := arbos.Engine{
		IsSequencer: true,
	}

	vmConfig := vm.Config{
		EnablePreimageRecording: false,
	}

	return core.NewBlockChain(chainDb, cacheConfig, chainConfig, engine, vmConfig, shouldPreserveFalse, &nodeConfig.TxLookupLimit)
}

func WriteOrTestBlockChain(chainDb ethdb.Database, cacheConfig *core.CacheConfig, initData statetransfer.InitDataReader, chainConfig *params.ChainConfig, nodeConfig *Config, accountsPerSync uint) (*core.BlockChain, error) {
	err := WriteOrTestGenblock(chainDb, initData, chainConfig, accountsPerSync)
	if err != nil {
		return nil, err
	}
	err = WriteOrTestChainConfig(chainDb, chainConfig)
	if err != nil {
		return nil, err
	}
	return GetBlockChain(chainDb, cacheConfig, chainConfig, nodeConfig)
}

// Don't preserve reorg'd out blocks
func shouldPreserveFalse(header *types.Header) bool {
	return false
}<|MERGE_RESOLUTION|>--- conflicted
+++ resolved
@@ -391,27 +391,6 @@
 }
 
 type Config struct {
-<<<<<<< HEAD
-	RPC                  arbitrum.Config                `koanf:"rpc"`
-	Sequencer            SequencerConfig                `koanf:"sequencer" reload:"hot"`
-	L1Reader             headerreader.Config            `koanf:"l1-reader"`
-	InboxReader          InboxReaderConfig              `koanf:"inbox-reader"`
-	DelayedSequencer     DelayedSequencerConfig         `koanf:"delayed-sequencer"`
-	BatchPoster          BatchPosterConfig              `koanf:"batch-poster"`
-	ForwardingTargetImpl string                         `koanf:"forwarding-target"`
-	PreCheckTxs          bool                           `koanf:"pre-check-txs"`
-	BlockValidator       validator.BlockValidatorConfig `koanf:"block-validator"`
-	Feed                 broadcastclient.FeedConfig     `koanf:"feed"`
-	Validator            validator.L1ValidatorConfig    `koanf:"validator"`
-	SeqCoordinator       SeqCoordinatorConfig           `koanf:"seq-coordinator"`
-	DataAvailability     das.DataAvailabilityConfig     `koanf:"data-availability"`
-	Wasm                 WasmConfig                     `koanf:"wasm"`
-	SyncMonitor          SyncMonitorConfig              `koanf:"sync-monitor"`
-	Dangerous            DangerousConfig                `koanf:"dangerous"`
-	Caching              CachingConfig                  `koanf:"caching"`
-	Archive              bool                           `koanf:"archive"`
-	TxLookupLimit        uint64                         `koanf:"tx-lookup-limit"`
-=======
 	RPC                    arbitrum.Config                `koanf:"rpc"`
 	Sequencer              SequencerConfig                `koanf:"sequencer" reload:"hot"`
 	L1Reader               headerreader.Config            `koanf:"l1-reader"`
@@ -426,11 +405,11 @@
 	SeqCoordinator         SeqCoordinatorConfig           `koanf:"seq-coordinator"`
 	DataAvailability       das.DataAvailabilityConfig     `koanf:"data-availability"`
 	Wasm                   WasmConfig                     `koanf:"wasm"`
+	SyncMonitor            SyncMonitorConfig              `koanf:"sync-monitor"`
 	Dangerous              DangerousConfig                `koanf:"dangerous"`
 	Caching                CachingConfig                  `koanf:"caching"`
 	Archive                bool                           `koanf:"archive"`
 	TxLookupLimit          uint64                         `koanf:"tx-lookup-limit"`
->>>>>>> a47d649c
 }
 
 func (c *Config) Get() *Config {
