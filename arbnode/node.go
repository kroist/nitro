--- conflicted
+++ resolved
@@ -290,11 +290,7 @@
 	return rollupCreator, rollupCreatorAddress, validatorUtils, validatorWalletCreator, nil
 }
 
-<<<<<<< HEAD
-func DeployOnL1(ctx context.Context, l1client arbutil.L1Interface, deployAuth *bind.TransactOpts, sequencer common.Address, authorizeValidators uint64, wasmModuleRoot common.Hash, chainId *big.Int, genesisBlockNum uint64, readerConfig headerreader.Config, machineConfig validator.NitroMachineConfig) (*RollupAddresses, error) {
-=======
 func DeployOnL1(ctx context.Context, l1client arbutil.L1Interface, deployAuth *bind.TransactOpts, sequencer, rollupOwner common.Address, authorizeValidators uint64, wasmModuleRoot common.Hash, chainId *big.Int, readerConfig headerreader.Config, machineConfig validator.NitroMachineConfig) (*RollupAddresses, error) {
->>>>>>> 9668f594
 	l1Reader := headerreader.New(l1client, readerConfig)
 	l1Reader.Start(ctx)
 	defer l1Reader.StopAndWait()
@@ -337,7 +333,6 @@
 			LoserStakeEscrow:               common.Address{},
 			ChainId:                        chainId,
 			SequencerInboxMaxTimeVariation: seqInboxParams,
-			GenesisBlockNum:                genesisBlockNum,
 		},
 		expectedRollupAddr,
 	)
