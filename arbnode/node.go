--- conflicted
+++ resolved
@@ -421,7 +421,7 @@
 	SyncMonitor         SyncMonitorConfig           `koanf:"sync-monitor"`
 	Dangerous           DangerousConfig             `koanf:"dangerous"`
 	TransactionStreamer TransactionStreamerConfig   `koanf:"transaction-streamer" reload:"hot"`
-	ExecutionServer     rpcclient.ClientConfig      `koanf:"execution-server"`
+	ExecutionServer     rpcclient.ClientConfig      `koanf:"execution-server" reload:"hot"`
 	ConsensusRPC        ConfigConsensusRPC          `koanf:"consensus-rpc"`
 	Maintenance         MaintenanceConfig           `koanf:"maintenance" reload:"hot"`
 }
@@ -475,7 +475,7 @@
 	SyncMonitorConfigAddOptions(prefix+".sync-monitor", f)
 	DangerousConfigAddOptions(prefix+".dangerous", f)
 	TransactionStreamerConfigAddOptions(prefix+".transaction-streamer", f)
-	rpcclient.RPCClientAddOptions(prefix+".execution-server", f)
+	rpcclient.RPCClientAddOptions(prefix+".execution-server", f, &ConfigDefault.ExecutionServer)
 	ConsensusRPCAddOptions(prefix+".consensus-rpc", f)
 	MaintenanceConfigAddOptions(prefix+".maintenance", f)
 }
@@ -493,6 +493,7 @@
 	SyncMonitor:         DefaultSyncMonitorConfig,
 	Dangerous:           DefaultDangerousConfig,
 	TransactionStreamer: DefaultTransactionStreamerConfig,
+	ExecutionServer:     rpcclient.DefaultClientConfig,
 }
 
 func ConfigDefaultL1Test() *Config {
@@ -515,13 +516,10 @@
 	config.SeqCoordinator.Enable = false
 	config.BlockValidator = staker.TestBlockValidatorConfig
 	config.SyncMonitor = TestSyncMonitorConfig
-<<<<<<< HEAD
 	config.ConsensusRPC = TestConfigConsensusRPC
 	config.ExecutionServer = rpcclient.TestClientConfig
-=======
 	config.Staker.Enable = false
 	config.BlockValidator.ValidationServer.URL = ""
->>>>>>> 8eed5a99
 
 	return &config
 }
@@ -535,13 +533,10 @@
 	config.SeqCoordinator.Signing.ECDSA.AcceptSequencer = false
 	config.SeqCoordinator.Signing.ECDSA.Dangerous.AcceptMissing = true
 	config.SyncMonitor = TestSyncMonitorConfig
-<<<<<<< HEAD
 	config.ConsensusRPC = TestConfigConsensusRPC
 	config.ExecutionServer = rpcclient.TestClientConfig
-=======
 	config.Staker.Enable = false
 	config.BlockValidator.ValidationServer.URL = ""
->>>>>>> 8eed5a99
 	config.TransactionStreamer = DefaultTransactionStreamerConfig
 
 	return &config
@@ -817,11 +812,7 @@
 			exec,
 			rawdb.NewTable(arbDb, BlockValidatorPrefix),
 			daReader,
-<<<<<<< HEAD
-			&configFetcher.Get().BlockValidator,
-=======
 			func() *staker.BlockValidatorConfig { return &configFetcher.Get().BlockValidator },
->>>>>>> 8eed5a99
 			stack,
 		)
 	} else {
