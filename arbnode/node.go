--- conflicted
+++ resolved
@@ -295,7 +295,6 @@
 		return nil, errors.New("no machine specified")
 	}
 
-<<<<<<< HEAD
 	var validatorUtils, validatorWalletCreator, bridgeAddr, inboxAddr, sequencerInboxAddr, rollupAddr common.Address
 	var tx *types.Transaction
 	var deployedAt uint64
@@ -357,27 +356,6 @@
 		}
 
 		bridgeAddr, inboxAddr, sequencerInboxAddr, rollupAddr = info.Bridge, info.InboxAddress, info.SequencerInbox, info.RollupAddress
-=======
-	rollupCreator, _, validatorUtils, validatorWalletCreator, err := deployRollupCreator(ctx, l1Reader, deployAuth)
-	if err != nil {
-		return nil, fmt.Errorf("error deploying rollup creator: %w", err)
-	}
-
-	tx, err := rollupCreator.CreateRollup(
-		deployAuth,
-		config,
-	)
-	if err != nil {
-		return nil, fmt.Errorf("error submitting create rollup tx: %w", err)
-	}
-	receipt, err := l1Reader.WaitForTxApproval(ctx, tx)
-	if err != nil {
-		return nil, fmt.Errorf("error executing create rollup tx: %w", err)
-	}
-	info, err := rollupCreator.ParseRollupCreated(*receipt.Logs[len(receipt.Logs)-1])
-	if err != nil {
-		return nil, fmt.Errorf("error parsing rollup created log: %w", err)
->>>>>>> d6a5090f
 	}
 
 	sequencerInbox, err := bridgegen.NewSequencerInbox(sequencerInboxAddr, l1client)
