// Copyright 2021-2022, Offchain Labs, Inc.
// For license information, see https://github.com/nitro/blob/master/LICENSE

package arbnode

import (
	"context"
	"encoding/binary"
	"errors"
	"fmt"
	"math/big"
	"time"

	flag "github.com/spf13/pflag"

	"github.com/ethereum/go-ethereum/accounts/abi/bind"
	"github.com/ethereum/go-ethereum/common"
	"github.com/ethereum/go-ethereum/core/rawdb"
	"github.com/ethereum/go-ethereum/core/types"
	"github.com/ethereum/go-ethereum/crypto"
	"github.com/ethereum/go-ethereum/ethdb"
	"github.com/ethereum/go-ethereum/log"
	"github.com/ethereum/go-ethereum/node"
	"github.com/ethereum/go-ethereum/params"
	"github.com/ethereum/go-ethereum/rpc"

<<<<<<< HEAD
=======
	"github.com/offchainlabs/nitro/arbnode/execution"
	"github.com/offchainlabs/nitro/arbnode/resourcemanager"
>>>>>>> b3891547
	"github.com/offchainlabs/nitro/arbutil"
	"github.com/offchainlabs/nitro/broadcastclient"
	"github.com/offchainlabs/nitro/broadcastclients"
	"github.com/offchainlabs/nitro/broadcaster"
	"github.com/offchainlabs/nitro/cmd/chaininfo"
	"github.com/offchainlabs/nitro/das"
	"github.com/offchainlabs/nitro/execution"
	"github.com/offchainlabs/nitro/execution/gethexec"
	"github.com/offchainlabs/nitro/solgen/go/bridgegen"
	"github.com/offchainlabs/nitro/solgen/go/challengegen"
	"github.com/offchainlabs/nitro/solgen/go/ospgen"
	"github.com/offchainlabs/nitro/solgen/go/rollupgen"
	"github.com/offchainlabs/nitro/staker"
	"github.com/offchainlabs/nitro/util/contracts"
	"github.com/offchainlabs/nitro/util/headerreader"
	"github.com/offchainlabs/nitro/util/signature"
	"github.com/offchainlabs/nitro/wsbroadcastserver"
)

func andTxSucceeded(ctx context.Context, l1Reader *headerreader.HeaderReader, tx *types.Transaction, err error) error {
	if err != nil {
		return fmt.Errorf("error submitting tx: %w", err)
	}
	_, err = l1Reader.WaitForTxApproval(ctx, tx)
	if err != nil {
		return fmt.Errorf("error executing tx: %w", err)
	}
	return nil
}

func deployBridgeCreator(ctx context.Context, l1Reader *headerreader.HeaderReader, auth *bind.TransactOpts) (common.Address, error) {
	client := l1Reader.Client()
	bridgeTemplate, tx, _, err := bridgegen.DeployBridge(auth, client)
	err = andTxSucceeded(ctx, l1Reader, tx, err)
	if err != nil {
		return common.Address{}, fmt.Errorf("bridge deploy error: %w", err)
	}

	seqInboxTemplate, tx, _, err := bridgegen.DeploySequencerInbox(auth, client)
	err = andTxSucceeded(ctx, l1Reader, tx, err)
	if err != nil {
		return common.Address{}, fmt.Errorf("sequencer inbox deploy error: %w", err)
	}

	inboxTemplate, tx, _, err := bridgegen.DeployInbox(auth, client)
	err = andTxSucceeded(ctx, l1Reader, tx, err)
	if err != nil {
		return common.Address{}, fmt.Errorf("inbox deploy error: %w", err)
	}

	rollupEventBridgeTemplate, tx, _, err := rollupgen.DeployRollupEventInbox(auth, client)
	err = andTxSucceeded(ctx, l1Reader, tx, err)
	if err != nil {
		return common.Address{}, fmt.Errorf("rollup event bridge deploy error: %w", err)
	}

	outboxTemplate, tx, _, err := bridgegen.DeployOutbox(auth, client)
	err = andTxSucceeded(ctx, l1Reader, tx, err)
	if err != nil {
		return common.Address{}, fmt.Errorf("outbox deploy error: %w", err)
	}

	bridgeCreatorAddr, tx, bridgeCreator, err := rollupgen.DeployBridgeCreator(auth, client)
	err = andTxSucceeded(ctx, l1Reader, tx, err)
	if err != nil {
		return common.Address{}, fmt.Errorf("bridge creator deploy error: %w", err)
	}

	tx, err = bridgeCreator.UpdateTemplates(auth, bridgeTemplate, seqInboxTemplate, inboxTemplate, rollupEventBridgeTemplate, outboxTemplate)
	err = andTxSucceeded(ctx, l1Reader, tx, err)
	if err != nil {
		return common.Address{}, fmt.Errorf("bridge creator update templates error: %w", err)
	}

	return bridgeCreatorAddr, nil
}

func deployChallengeFactory(ctx context.Context, l1Reader *headerreader.HeaderReader, auth *bind.TransactOpts) (common.Address, common.Address, error) {
	client := l1Reader.Client()
	osp0, tx, _, err := ospgen.DeployOneStepProver0(auth, client)
	err = andTxSucceeded(ctx, l1Reader, tx, err)
	if err != nil {
		return common.Address{}, common.Address{}, fmt.Errorf("osp0 deploy error: %w", err)
	}

	ospMem, _, _, err := ospgen.DeployOneStepProverMemory(auth, client)
	err = andTxSucceeded(ctx, l1Reader, tx, err)
	if err != nil {
		return common.Address{}, common.Address{}, fmt.Errorf("ospMemory deploy error: %w", err)
	}

	ospMath, _, _, err := ospgen.DeployOneStepProverMath(auth, client)
	err = andTxSucceeded(ctx, l1Reader, tx, err)
	if err != nil {
		return common.Address{}, common.Address{}, fmt.Errorf("ospMath deploy error: %w", err)
	}

	ospHostIo, _, _, err := ospgen.DeployOneStepProverHostIo(auth, client)
	err = andTxSucceeded(ctx, l1Reader, tx, err)
	if err != nil {
		return common.Address{}, common.Address{}, fmt.Errorf("ospHostIo deploy error: %w", err)
	}

	ospEntryAddr, tx, _, err := ospgen.DeployOneStepProofEntry(auth, client, osp0, ospMem, ospMath, ospHostIo)
	err = andTxSucceeded(ctx, l1Reader, tx, err)
	if err != nil {
		return common.Address{}, common.Address{}, fmt.Errorf("ospEntry deploy error: %w", err)
	}

	challengeManagerAddr, tx, _, err := challengegen.DeployChallengeManager(auth, client)
	err = andTxSucceeded(ctx, l1Reader, tx, err)
	if err != nil {
		return common.Address{}, common.Address{}, fmt.Errorf("ospEntry deploy error: %w", err)
	}

	return ospEntryAddr, challengeManagerAddr, nil
}

func deployRollupCreator(ctx context.Context, l1Reader *headerreader.HeaderReader, auth *bind.TransactOpts) (*rollupgen.RollupCreator, common.Address, common.Address, common.Address, error) {
	bridgeCreator, err := deployBridgeCreator(ctx, l1Reader, auth)
	if err != nil {
		return nil, common.Address{}, common.Address{}, common.Address{}, err
	}

	ospEntryAddr, challengeManagerAddr, err := deployChallengeFactory(ctx, l1Reader, auth)
	if err != nil {
		return nil, common.Address{}, common.Address{}, common.Address{}, err
	}

	rollupAdminLogic, tx, _, err := rollupgen.DeployRollupAdminLogic(auth, l1Reader.Client())
	err = andTxSucceeded(ctx, l1Reader, tx, err)
	if err != nil {
		return nil, common.Address{}, common.Address{}, common.Address{}, fmt.Errorf("rollup admin logic deploy error: %w", err)
	}

	rollupUserLogic, tx, _, err := rollupgen.DeployRollupUserLogic(auth, l1Reader.Client())
	err = andTxSucceeded(ctx, l1Reader, tx, err)
	if err != nil {
		return nil, common.Address{}, common.Address{}, common.Address{}, fmt.Errorf("rollup user logic deploy error: %w", err)
	}

	rollupCreatorAddress, tx, rollupCreator, err := rollupgen.DeployRollupCreator(auth, l1Reader.Client())
	err = andTxSucceeded(ctx, l1Reader, tx, err)
	if err != nil {
		return nil, common.Address{}, common.Address{}, common.Address{}, fmt.Errorf("rollup creator deploy error: %w", err)
	}

	validatorUtils, tx, _, err := rollupgen.DeployValidatorUtils(auth, l1Reader.Client())
	err = andTxSucceeded(ctx, l1Reader, tx, err)
	if err != nil {
		return nil, common.Address{}, common.Address{}, common.Address{}, fmt.Errorf("validator utils deploy error: %w", err)
	}

	validatorWalletCreator, tx, _, err := rollupgen.DeployValidatorWalletCreator(auth, l1Reader.Client())
	err = andTxSucceeded(ctx, l1Reader, tx, err)
	if err != nil {
		return nil, common.Address{}, common.Address{}, common.Address{}, fmt.Errorf("validator wallet creator deploy error: %w", err)
	}

	tx, err = rollupCreator.SetTemplates(
		auth,
		bridgeCreator,
		ospEntryAddr,
		challengeManagerAddr,
		rollupAdminLogic,
		rollupUserLogic,
		validatorUtils,
		validatorWalletCreator,
	)
	err = andTxSucceeded(ctx, l1Reader, tx, err)
	if err != nil {
		return nil, common.Address{}, common.Address{}, common.Address{}, fmt.Errorf("rollup set template error: %w", err)
	}

	return rollupCreator, rollupCreatorAddress, validatorUtils, validatorWalletCreator, nil
}

func GenerateRollupConfig(prod bool, wasmModuleRoot common.Hash, rollupOwner common.Address, chainConfig *params.ChainConfig, serializedChainConfig []byte, loserStakeEscrow common.Address) rollupgen.Config {
	var confirmPeriod uint64
	if prod {
		confirmPeriod = 45818
	} else {
		confirmPeriod = 20
	}
	return rollupgen.Config{
		ConfirmPeriodBlocks:      confirmPeriod,
		ExtraChallengeTimeBlocks: 200,
		StakeToken:               common.Address{},
		BaseStake:                big.NewInt(params.Ether),
		WasmModuleRoot:           wasmModuleRoot,
		Owner:                    rollupOwner,
		LoserStakeEscrow:         loserStakeEscrow,
		ChainId:                  chainConfig.ChainID,
		// TODO could the ChainConfig be just []byte?
		ChainConfig: string(serializedChainConfig),
		SequencerInboxMaxTimeVariation: rollupgen.ISequencerInboxMaxTimeVariation{
			DelayBlocks:   big.NewInt(60 * 60 * 24 / 15),
			FutureBlocks:  big.NewInt(12),
			DelaySeconds:  big.NewInt(60 * 60 * 24),
			FutureSeconds: big.NewInt(60 * 60),
		},
	}
}

func DeployOnL1(ctx context.Context, l1client arbutil.L1Interface, deployAuth *bind.TransactOpts, sequencer common.Address, authorizeValidators uint64, readerConfig headerreader.ConfigFetcher, config rollupgen.Config) (*chaininfo.RollupAddresses, error) {
	l1Reader, err := headerreader.New(ctx, l1client, readerConfig)
	if err != nil {
		return nil, err
	}
	l1Reader.Start(ctx)
	defer l1Reader.StopAndWait()

	if config.WasmModuleRoot == (common.Hash{}) {
		return nil, errors.New("no machine specified")
	}

	rollupCreator, _, validatorUtils, validatorWalletCreator, err := deployRollupCreator(ctx, l1Reader, deployAuth)
	if err != nil {
		return nil, fmt.Errorf("error deploying rollup creator: %w", err)
	}

	tx, err := rollupCreator.CreateRollup(
		deployAuth,
		config,
	)
	if err != nil {
		return nil, fmt.Errorf("error submitting create rollup tx: %w", err)
	}
	receipt, err := l1Reader.WaitForTxApproval(ctx, tx)
	if err != nil {
		return nil, fmt.Errorf("error executing create rollup tx: %w", err)
	}
	info, err := rollupCreator.ParseRollupCreated(*receipt.Logs[len(receipt.Logs)-1])
	if err != nil {
		return nil, fmt.Errorf("error parsing rollup created log: %w", err)
	}

	sequencerInbox, err := bridgegen.NewSequencerInbox(info.SequencerInbox, l1client)
	if err != nil {
		return nil, fmt.Errorf("error getting sequencer inbox: %w", err)
	}

	// if a zero sequencer address is specified, don't authorize any sequencers
	if sequencer != (common.Address{}) {
		tx, err = sequencerInbox.SetIsBatchPoster(deployAuth, sequencer, true)
		err = andTxSucceeded(ctx, l1Reader, tx, err)
		if err != nil {
			return nil, fmt.Errorf("error setting is batch poster: %w", err)
		}
	}

	var allowValidators []bool
	var validatorAddrs []common.Address
	for i := uint64(1); i <= authorizeValidators; i++ {
		validatorAddrs = append(validatorAddrs, crypto.CreateAddress(validatorWalletCreator, i))
		allowValidators = append(allowValidators, true)
	}
	if len(validatorAddrs) > 0 {
		rollup, err := rollupgen.NewRollupAdminLogic(info.RollupAddress, l1client)
		if err != nil {
			return nil, fmt.Errorf("error getting rollup admin: %w", err)
		}
		tx, err = rollup.SetValidator(deployAuth, validatorAddrs, allowValidators)
		err = andTxSucceeded(ctx, l1Reader, tx, err)
		if err != nil {
			return nil, fmt.Errorf("error setting validator: %w", err)
		}
	}

	return &chaininfo.RollupAddresses{
		Bridge:                 info.Bridge,
		Inbox:                  info.InboxAddress,
		SequencerInbox:         info.SequencerInbox,
		DeployedAt:             receipt.BlockNumber.Uint64(),
		Rollup:                 info.RollupAddress,
		ValidatorUtils:         validatorUtils,
		ValidatorWalletCreator: validatorWalletCreator,
	}, nil
}

type Config struct {
<<<<<<< HEAD
	Sequencer           bool                        `koanf:"sequencer"`
	L1Reader            headerreader.Config         `koanf:"parent-chain-reader" reload:"hot"`
	InboxReader         InboxReaderConfig           `koanf:"inbox-reader" reload:"hot"`
	DelayedSequencer    DelayedSequencerConfig      `koanf:"delayed-sequencer" reload:"hot"`
	BatchPoster         BatchPosterConfig           `koanf:"batch-poster" reload:"hot"`
	MessagePruner       MessagePrunerConfig         `koanf:"message-pruner" reload:"hot"`
	BlockValidator      staker.BlockValidatorConfig `koanf:"block-validator" reload:"hot"`
	Feed                broadcastclient.FeedConfig  `koanf:"feed" reload:"hot"`
	Staker              staker.L1ValidatorConfig    `koanf:"staker"`
	SeqCoordinator      SeqCoordinatorConfig        `koanf:"seq-coordinator"`
	DataAvailability    das.DataAvailabilityConfig  `koanf:"data-availability"`
	SyncMonitor         SyncMonitorConfig           `koanf:"sync-monitor"`
	Dangerous           DangerousConfig             `koanf:"dangerous"`
	TransactionStreamer TransactionStreamerConfig   `koanf:"transaction-streamer" reload:"hot"`
	Maintenance         MaintenanceConfig           `koanf:"maintenance" reload:"hot"`
=======
	RPC                  arbitrum.Config                  `koanf:"rpc"`
	Sequencer            execution.SequencerConfig        `koanf:"sequencer" reload:"hot"`
	L1Reader             headerreader.Config              `koanf:"parent-chain-reader" reload:"hot"`
	InboxReader          InboxReaderConfig                `koanf:"inbox-reader" reload:"hot"`
	DelayedSequencer     DelayedSequencerConfig           `koanf:"delayed-sequencer" reload:"hot"`
	BatchPoster          BatchPosterConfig                `koanf:"batch-poster" reload:"hot"`
	MessagePruner        MessagePrunerConfig              `koanf:"message-pruner" reload:"hot"`
	ForwardingTargetImpl string                           `koanf:"forwarding-target"`
	Forwarder            execution.ForwarderConfig        `koanf:"forwarder"`
	TxPreChecker         execution.TxPreCheckerConfig     `koanf:"tx-pre-checker" reload:"hot"`
	BlockValidator       staker.BlockValidatorConfig      `koanf:"block-validator" reload:"hot"`
	RecordingDB          arbitrum.RecordingDatabaseConfig `koanf:"recording-database"`
	Feed                 broadcastclient.FeedConfig       `koanf:"feed" reload:"hot"`
	Staker               staker.L1ValidatorConfig         `koanf:"staker"`
	SeqCoordinator       SeqCoordinatorConfig             `koanf:"seq-coordinator"`
	DataAvailability     das.DataAvailabilityConfig       `koanf:"data-availability"`
	SyncMonitor          SyncMonitorConfig                `koanf:"sync-monitor"`
	Dangerous            DangerousConfig                  `koanf:"dangerous"`
	Caching              execution.CachingConfig          `koanf:"caching"`
	Archive              bool                             `koanf:"archive"`
	TxLookupLimit        uint64                           `koanf:"tx-lookup-limit"`
	TransactionStreamer  TransactionStreamerConfig        `koanf:"transaction-streamer" reload:"hot"`
	Maintenance          MaintenanceConfig                `koanf:"maintenance" reload:"hot"`
	ResourceManagement   resourcemanager.Config           `koanf:"resource-mgmt" reload:"hot"`
>>>>>>> b3891547
}

func (c *Config) Validate() error {
	if c.L1Reader.Enable && c.Sequencer && !c.DelayedSequencer.Enable {
		log.Warn("delayed sequencer is not enabled, despite sequencer and l1 reader being enabled")
	}
	if c.DelayedSequencer.Enable && !c.Sequencer {
		return errors.New("cannot enable delayed sequencer without enabling sequencer")
	}
	if err := c.BlockValidator.Validate(); err != nil {
		return err
	}
	if err := c.Maintenance.Validate(); err != nil {
		return err
	}
	if err := c.InboxReader.Validate(); err != nil {
		return err
	}
	if err := c.BatchPoster.Validate(); err != nil {
		return err
	}
	if err := c.Feed.Validate(); err != nil {
		return err
	}
	if err := c.Staker.Validate(); err != nil {
		return err
	}
	return nil
}

func (c *Config) ValidatorRequired() bool {
	if c.BlockValidator.Enable {
		return true
	}
	if c.Staker.Enable {
		return c.Staker.ValidatorRequired()
	}
	return false
}

func ConfigAddOptions(prefix string, f *flag.FlagSet, feedInputEnable bool, feedOutputEnable bool) {
	f.Bool(prefix+".sequencer", ConfigDefault.Sequencer, "enable sequencer")
	headerreader.AddOptions(prefix+".parent-chain-reader", f)
	InboxReaderConfigAddOptions(prefix+".inbox-reader", f)
	DelayedSequencerConfigAddOptions(prefix+".delayed-sequencer", f)
	BatchPosterConfigAddOptions(prefix+".batch-poster", f)
	MessagePrunerConfigAddOptions(prefix+".message-pruner", f)
	staker.BlockValidatorConfigAddOptions(prefix+".block-validator", f)
	arbitrum.RecordingDatabaseConfigAddOptions(prefix+".recording-database", f)
	broadcastclient.FeedConfigAddOptions(prefix+".feed", f, feedInputEnable, feedOutputEnable)
	staker.L1ValidatorConfigAddOptions(prefix+".staker", f)
	SeqCoordinatorConfigAddOptions(prefix+".seq-coordinator", f)
	das.DataAvailabilityConfigAddNodeOptions(prefix+".data-availability", f)
	SyncMonitorConfigAddOptions(prefix+".sync-monitor", f)
	DangerousConfigAddOptions(prefix+".dangerous", f)
	TransactionStreamerConfigAddOptions(prefix+".transaction-streamer", f)
	MaintenanceConfigAddOptions(prefix+".maintenance", f)
<<<<<<< HEAD
}

var ConfigDefault = Config{
	L1Reader:            headerreader.DefaultConfig,
	InboxReader:         DefaultInboxReaderConfig,
	DelayedSequencer:    DefaultDelayedSequencerConfig,
	BatchPoster:         DefaultBatchPosterConfig,
	MessagePruner:       DefaultMessagePrunerConfig,
	BlockValidator:      staker.DefaultBlockValidatorConfig,
	Feed:                broadcastclient.FeedConfigDefault,
	Staker:              staker.DefaultL1ValidatorConfig,
	SeqCoordinator:      DefaultSeqCoordinatorConfig,
	DataAvailability:    das.DefaultDataAvailabilityConfig,
	SyncMonitor:         DefaultSyncMonitorConfig,
	Dangerous:           DefaultDangerousConfig,
	TransactionStreamer: DefaultTransactionStreamerConfig,
=======
	resourcemanager.ConfigAddOptions(prefix+".resource-mgmt", f)

	archiveMsg := fmt.Sprintf("retain past block state (deprecated, please use %v.caching.archive)", prefix)
	f.Bool(prefix+".archive", ConfigDefault.Archive, archiveMsg)
}

var ConfigDefault = Config{
	RPC:                  arbitrum.DefaultConfig,
	Sequencer:            execution.DefaultSequencerConfig,
	L1Reader:             headerreader.DefaultConfig,
	InboxReader:          DefaultInboxReaderConfig,
	DelayedSequencer:     DefaultDelayedSequencerConfig,
	BatchPoster:          DefaultBatchPosterConfig,
	MessagePruner:        DefaultMessagePrunerConfig,
	ForwardingTargetImpl: "",
	TxPreChecker:         execution.DefaultTxPreCheckerConfig,
	BlockValidator:       staker.DefaultBlockValidatorConfig,
	RecordingDB:          arbitrum.DefaultRecordingDatabaseConfig,
	Feed:                 broadcastclient.FeedConfigDefault,
	Staker:               staker.DefaultL1ValidatorConfig,
	SeqCoordinator:       DefaultSeqCoordinatorConfig,
	DataAvailability:     das.DefaultDataAvailabilityConfig,
	SyncMonitor:          DefaultSyncMonitorConfig,
	Dangerous:            DefaultDangerousConfig,
	Archive:              false,
	TxLookupLimit:        126_230_400, // 1 year at 4 blocks per second
	Caching:              execution.DefaultCachingConfig,
	TransactionStreamer:  DefaultTransactionStreamerConfig,
	ResourceManagement:   resourcemanager.DefaultConfig,
>>>>>>> b3891547
}

func ConfigDefaultL1Test() *Config {
	config := ConfigDefaultL1NonSequencerTest()
	config.DelayedSequencer = TestDelayedSequencerConfig
	config.BatchPoster = TestBatchPosterConfig
	config.SeqCoordinator = TestSeqCoordinatorConfig
	config.Sequencer = true
	config.Dangerous.NoCoordinator = true

	return config
}

func ConfigDefaultL1NonSequencerTest() *Config {
	config := ConfigDefault
	config.L1Reader = headerreader.TestConfig
	config.InboxReader = TestInboxReaderConfig
	config.DelayedSequencer.Enable = false
	config.BatchPoster.Enable = false
	config.SeqCoordinator.Enable = false
	config.BlockValidator = staker.TestBlockValidatorConfig
	config.Staker.Enable = false
	config.BlockValidator.ValidationServer.URL = ""

	return &config
}

func ConfigDefaultL2Test() *Config {
	config := ConfigDefault
	config.L1Reader.Enable = false
	config.SeqCoordinator = TestSeqCoordinatorConfig
	config.Feed.Input.Verifier.Dangerous.AcceptMissing = true
	config.Feed.Output.Signed = false
	config.SeqCoordinator.Signing.ECDSA.AcceptSequencer = false
	config.SeqCoordinator.Signing.ECDSA.Dangerous.AcceptMissing = true
	config.Staker.Enable = false
	config.BlockValidator.ValidationServer.URL = ""
	config.TransactionStreamer = DefaultTransactionStreamerConfig

	return &config
}

type DangerousConfig struct {
	NoL1Listener  bool `koanf:"no-l1-listener"`
	NoCoordinator bool `koanf:"no-seq-coordinator"`
}

var DefaultDangerousConfig = DangerousConfig{
	NoL1Listener:  false,
	NoCoordinator: false,
}

func DangerousConfigAddOptions(prefix string, f *flag.FlagSet) {
	f.Bool(prefix+".no-l1-listener", DefaultDangerousConfig.NoL1Listener, "DANGEROUS! disables listening to L1. To be used in test nodes only")
	f.Bool(prefix+".no-seq-coordinator", DefaultDangerousConfig.NoCoordinator, "DANGEROUS! allows sequencing without sequencer-coordinator")
}

type Node struct {
	ArbDB                   ethdb.Database
	Stack                   *node.Node
	Execution               execution.FullExecutionClient
	L1Reader                *headerreader.HeaderReader
	TxStreamer              *TransactionStreamer
	DeployInfo              *chaininfo.RollupAddresses
	InboxReader             *InboxReader
	InboxTracker            *InboxTracker
	DelayedSequencer        *DelayedSequencer
	BatchPoster             *BatchPoster
	MessagePruner           *MessagePruner
	BlockValidator          *staker.BlockValidator
	StatelessBlockValidator *staker.StatelessBlockValidator
	Staker                  *staker.Staker
	BroadcastServer         *broadcaster.Broadcaster
	BroadcastClients        *broadcastclients.BroadcastClients
	SeqCoordinator          *SeqCoordinator
	MaintenanceRunner       *MaintenanceRunner
	DASLifecycleManager     *das.LifecycleManager
	ClassicOutboxRetriever  *ClassicOutboxRetriever
	SyncMonitor             *SyncMonitor
	configFetcher           ConfigFetcher
	ctx                     context.Context
}

type ConfigFetcher interface {
	Get() *Config
	Start(context.Context)
	StopAndWait()
	Started() bool
}

func checkArbDbSchemaVersion(arbDb ethdb.Database) error {
	var version uint64
	hasVersion, err := arbDb.Has(dbSchemaVersion)
	if err != nil {
		return err
	}
	if hasVersion {
		versionBytes, err := arbDb.Get(dbSchemaVersion)
		if err != nil {
			return err
		}
		version = binary.BigEndian.Uint64(versionBytes)
	}
	for version != currentDbSchemaVersion {
		batch := arbDb.NewBatch()
		switch version {
		case 0:
			// No database updates are necessary for database format version 0->1.
			// This version adds a new format for delayed messages in the inbox tracker,
			// but it can still read the old format for old messages.
		default:
			return fmt.Errorf("unsupported database format version %v", version)
		}

		// Increment version and flush the batch
		version++
		versionBytes := make([]uint8, 8)
		binary.BigEndian.PutUint64(versionBytes, version)
		err = batch.Put(dbSchemaVersion, versionBytes)
		if err != nil {
			return err
		}
		err = batch.Write()
		if err != nil {
			return err
		}
	}
	return nil
}

func createNodeImpl(
	ctx context.Context,
	stack *node.Node,
	exec execution.FullExecutionClient,
	arbDb ethdb.Database,
	configFetcher ConfigFetcher,
	l2Config *params.ChainConfig,
	l1client arbutil.L1Interface,
	deployInfo *chaininfo.RollupAddresses,
	txOptsValidator *bind.TransactOpts,
	txOptsBatchPoster *bind.TransactOpts,
	dataSigner signature.DataSignerFunc,
	fatalErrChan chan error,
) (*Node, error) {
	config := configFetcher.Get()

	err := checkArbDbSchemaVersion(arbDb)
	if err != nil {
		return nil, err
	}

	l2ChainId := l2Config.ChainID.Uint64()

	syncMonitor := NewSyncMonitor(&config.SyncMonitor)
	var classicOutbox *ClassicOutboxRetriever
	classicMsgDb, err := stack.OpenDatabase("classic-msg", 0, 0, "", true)
	if err != nil {
		if l2Config.ArbitrumChainParams.GenesisBlockNum > 0 {
			log.Warn("Classic Msg Database not found", "err", err)
		}
		classicOutbox = nil
	} else {
		classicOutbox = NewClassicOutboxRetriever(classicMsgDb)
	}

	var l1Reader *headerreader.HeaderReader
	if config.L1Reader.Enable {
		l1Reader, err = headerreader.New(ctx, l1client, func() *headerreader.Config { return &configFetcher.Get().L1Reader })
		if err != nil {
			return nil, err
		}
	}

<<<<<<< HEAD
=======
	sequencerConfigFetcher := func() *execution.SequencerConfig { return &configFetcher.Get().Sequencer }
	txprecheckConfigFetcher := func() *execution.TxPreCheckerConfig { return &configFetcher.Get().TxPreChecker }
	exec, err := execution.CreateExecutionNode(stack, chainDb, l2BlockChain, l1Reader, syncMonitor,
		config.ForwardingTarget(), &config.Forwarder, config.RPC, &config.RecordingDB,
		sequencerConfigFetcher, txprecheckConfigFetcher)
	if err != nil {
		return nil, err
	}

>>>>>>> b3891547
	var broadcastServer *broadcaster.Broadcaster
	if config.Feed.Output.Enable {
		var maybeDataSigner signature.DataSignerFunc
		if config.Feed.Output.Signed {
			if dataSigner == nil {
				return nil, errors.New("cannot sign outgoing feed")
			}
			maybeDataSigner = dataSigner
		}
		broadcastServer = broadcaster.NewBroadcaster(func() *wsbroadcastserver.BroadcasterConfig { return &configFetcher.Get().Feed.Output }, l2ChainId, fatalErrChan, maybeDataSigner)
	}

	transactionStreamerConfigFetcher := func() *TransactionStreamerConfig { return &configFetcher.Get().TransactionStreamer }
	txStreamer, err := NewTransactionStreamer(arbDb, l2Config, exec, broadcastServer, fatalErrChan, transactionStreamerConfigFetcher)
	if err != nil {
		return nil, err
	}
	var coordinator *SeqCoordinator
	var bpVerifier *contracts.BatchPosterVerifier
	if deployInfo != nil && l1client != nil {
		sequencerInboxAddr := deployInfo.SequencerInbox

		seqInboxCaller, err := bridgegen.NewSequencerInboxCaller(sequencerInboxAddr, l1client)
		if err != nil {
			return nil, err
		}
		bpVerifier = contracts.NewBatchPosterVerifier(seqInboxCaller)
	}

	if config.SeqCoordinator.Enable {
		coordinator, err = NewSeqCoordinator(dataSigner, bpVerifier, txStreamer, exec, syncMonitor, config.SeqCoordinator)
		if err != nil {
			return nil, err
		}
	} else if config.Sequencer && !config.Dangerous.NoCoordinator {
		return nil, errors.New("sequencer must be enabled with coordinator, unless dangerous.no-coordinator set")
	}
	dbs := []ethdb.Database{arbDb}
	maintenanceRunner, err := NewMaintenanceRunner(func() *MaintenanceConfig { return &configFetcher.Get().Maintenance }, coordinator, dbs, exec)
	if err != nil {
		return nil, err
	}

	var broadcastClients *broadcastclients.BroadcastClients
	if config.Feed.Input.Enable() {
		currentMessageCount, err := txStreamer.GetMessageCount()
		if err != nil {
			return nil, err
		}

		broadcastClients, err = broadcastclients.NewBroadcastClients(
			func() *broadcastclient.Config { return &configFetcher.Get().Feed.Input },
			l2ChainId,
			currentMessageCount,
			txStreamer,
			nil,
			fatalErrChan,
			bpVerifier,
		)
		if err != nil {
			return nil, err
		}
	}

	if !config.L1Reader.Enable {
		return &Node{
			arbDb,
			stack,
			exec,
			nil,
			txStreamer,
			nil,
			nil,
			nil,
			nil,
			nil,
			nil,
			nil,
			nil,
			nil,
			broadcastServer,
			broadcastClients,
			coordinator,
			maintenanceRunner,
			nil,
			classicOutbox,
			syncMonitor,
			configFetcher,
			ctx,
		}, nil
	}

	if deployInfo == nil {
		return nil, errors.New("deployinfo is nil")
	}
	delayedBridge, err := NewDelayedBridge(l1client, deployInfo.Bridge, deployInfo.DeployedAt)
	if err != nil {
		return nil, err
	}
	sequencerInbox, err := NewSequencerInbox(l1client, deployInfo.SequencerInbox, int64(deployInfo.DeployedAt))
	if err != nil {
		return nil, err
	}

	var daWriter das.DataAvailabilityServiceWriter
	var daReader das.DataAvailabilityServiceReader
	var dasLifecycleManager *das.LifecycleManager
	if config.DataAvailability.Enable {
		if config.BatchPoster.Enable {
			daWriter, daReader, dasLifecycleManager, err = das.CreateBatchPosterDAS(ctx, &config.DataAvailability, dataSigner, l1client, deployInfo.SequencerInbox)
			if err != nil {
				return nil, err
			}
		} else {
			daReader, dasLifecycleManager, err = das.CreateDAReaderForNode(ctx, &config.DataAvailability, l1Reader, &deployInfo.SequencerInbox)
			if err != nil {
				return nil, err
			}
		}

		daReader = das.NewReaderTimeoutWrapper(daReader, config.DataAvailability.RequestTimeout)

		if config.DataAvailability.PanicOnError {
			if daWriter != nil {
				daWriter = das.NewWriterPanicWrapper(daWriter)
			}
			daReader = das.NewReaderPanicWrapper(daReader)
		}
	} else if l2Config.ArbitrumChainParams.DataAvailabilityCommittee {
		return nil, errors.New("a data availability service is required for this chain, but it was not configured")
	}

	inboxTracker, err := NewInboxTracker(arbDb, txStreamer, daReader)
	if err != nil {
		return nil, err
	}
	inboxReader, err := NewInboxReader(inboxTracker, l1client, l1Reader, new(big.Int).SetUint64(deployInfo.DeployedAt), delayedBridge, sequencerInbox, func() *InboxReaderConfig { return &configFetcher.Get().InboxReader })
	if err != nil {
		return nil, err
	}
	txStreamer.SetInboxReaders(inboxReader, delayedBridge)

	var statelessBlockValidator *staker.StatelessBlockValidator
	if config.BlockValidator.ValidationServer.URL != "" {
		statelessBlockValidator, err = staker.NewStatelessBlockValidator(
			inboxReader,
			inboxTracker,
			txStreamer,
			exec,
			rawdb.NewTable(arbDb, BlockValidatorPrefix),
			daReader,
			func() *staker.BlockValidatorConfig { return &configFetcher.Get().BlockValidator },
			stack,
		)
	} else {
		err = errors.New("no validator url specified")
	}
	if err != nil {
		if config.ValidatorRequired() || config.Staker.Enable {
			return nil, fmt.Errorf("%w: failed to init block validator", err)
		}
		log.Warn("validation not supported", "err", err)
		statelessBlockValidator = nil
	}

	var blockValidator *staker.BlockValidator
	if config.ValidatorRequired() {
		blockValidator, err = staker.NewBlockValidator(
			statelessBlockValidator,
			inboxTracker,
			txStreamer,
			func() *staker.BlockValidatorConfig { return &configFetcher.Get().BlockValidator },
			fatalErrChan,
		)
		if err != nil {
			return nil, err
		}
	}

	var stakerObj *staker.Staker
	var messagePruner *MessagePruner

	if config.Staker.Enable {
		var wallet staker.ValidatorWalletInterface
		if config.Staker.UseSmartContractWallet || txOptsValidator == nil {
			var existingWalletAddress *common.Address
			if len(config.Staker.ContractWalletAddress) > 0 {
				if !common.IsHexAddress(config.Staker.ContractWalletAddress) {
					log.Error("invalid validator smart contract wallet", "addr", config.Staker.ContractWalletAddress)
					return nil, errors.New("invalid validator smart contract wallet address")
				}
				tmpAddress := common.HexToAddress(config.Staker.ContractWalletAddress)
				existingWalletAddress = &tmpAddress
			}
			wallet, err = staker.NewContractValidatorWallet(existingWalletAddress, deployInfo.ValidatorWalletCreator, deployInfo.Rollup, l1Reader, txOptsValidator, int64(deployInfo.DeployedAt), func(common.Address) {})
			if err != nil {
				return nil, err
			}
		} else {
			if len(config.Staker.ContractWalletAddress) > 0 {
				return nil, errors.New("validator contract wallet specified but flag to use a smart contract wallet was not specified")
			}
			wallet, err = staker.NewEoaValidatorWallet(deployInfo.Rollup, l1client, txOptsValidator)
			if err != nil {
				return nil, err
			}
		}

		notifiers := make([]staker.LatestStakedNotifier, 0)
		if config.MessagePruner.Enable && !config.Caching.Archive {
			messagePruner = NewMessagePruner(txStreamer, inboxTracker, func() *MessagePrunerConfig { return &configFetcher.Get().MessagePruner })
			notifiers = append(notifiers, messagePruner)
		}

		stakerObj, err = staker.NewStaker(l1Reader, wallet, bind.CallOpts{}, config.Staker, blockValidator, statelessBlockValidator, notifiers, deployInfo.ValidatorUtils, fatalErrChan)
		if err != nil {
			return nil, err
		}
		if stakerObj.Strategy() != staker.WatchtowerStrategy {
			err := wallet.Initialize(ctx)
			if err != nil {
				return nil, err
			}
		}
		var txValidatorSenderPtr *common.Address
		if txOptsValidator != nil {
			txValidatorSenderPtr = &txOptsValidator.From
		}
		whitelisted, err := stakerObj.IsWhitelisted(ctx)
		if err != nil {
			return nil, err
		}
		log.Info("running as validator", "txSender", txValidatorSenderPtr, "actingAsWallet", wallet.Address(), "whitelisted", whitelisted, "strategy", config.Staker.Strategy)
	}

	var batchPoster *BatchPoster
	var delayedSequencer *DelayedSequencer
	if config.BatchPoster.Enable {
		if txOptsBatchPoster == nil {
			return nil, errors.New("batchposter, but no TxOpts")
		}
		batchPoster, err = NewBatchPoster(l1Reader, inboxTracker, txStreamer, syncMonitor, func() *BatchPosterConfig { return &configFetcher.Get().BatchPoster }, deployInfo, txOptsBatchPoster, daWriter)
		if err != nil {
			return nil, err
		}
	}
<<<<<<< HEAD
	var messagePruner *MessagePruner
	if config.MessagePruner.Enable && stakerObj != nil {
		messagePruner = NewMessagePruner(txStreamer, inboxTracker, stakerObj, func() *MessagePrunerConfig { return &configFetcher.Get().MessagePruner })
	}
=======
>>>>>>> b3891547
	// always create DelayedSequencer, it won't do anything if it is disabled
	delayedSequencer, err = NewDelayedSequencer(l1Reader, inboxReader, exec, coordinator, func() *DelayedSequencerConfig { return &configFetcher.Get().DelayedSequencer })
	if err != nil {
		return nil, err
	}

	return &Node{
		arbDb,
		stack,
		exec,
		l1Reader,
		txStreamer,
		deployInfo,
		inboxReader,
		inboxTracker,
		delayedSequencer,
		batchPoster,
		messagePruner,
		blockValidator,
		statelessBlockValidator,
		stakerObj,
		broadcastServer,
		broadcastClients,
		coordinator,
		maintenanceRunner,
		dasLifecycleManager,
		classicOutbox,
		syncMonitor,
		configFetcher,
		ctx,
	}, nil
}

func (n *Node) OnConfigReload(_ *Config, _ *Config) error {
	// TODO
	return nil
}

func CreateNode(
	ctx context.Context,
	stack *node.Node,
	exec execution.FullExecutionClient,
	arbDb ethdb.Database,
	configFetcher ConfigFetcher,
	l2Config *params.ChainConfig,
	l1client arbutil.L1Interface,
	deployInfo *chaininfo.RollupAddresses,
	txOptsValidator *bind.TransactOpts,
	txOptsBatchPoster *bind.TransactOpts,
	dataSigner signature.DataSignerFunc,
	fatalErrChan chan error,
) (*Node, error) {
	currentNode, err := createNodeImpl(ctx, stack, exec, arbDb, configFetcher, l2Config, l1client, deployInfo, txOptsValidator, txOptsBatchPoster, dataSigner, fatalErrChan)
	if err != nil {
		return nil, err
	}
	var apis []rpc.API
	if currentNode.BlockValidator != nil {
		apis = append(apis, rpc.API{
			Namespace: "arb",
			Version:   "1.0",
			Service:   &BlockValidatorAPI{val: currentNode.BlockValidator},
			Public:    false,
		})
	}
	if currentNode.StatelessBlockValidator != nil {
		apis = append(apis, rpc.API{
			Namespace: "arbvalidator",
			Version:   "1.0",
			Service: &BlockValidatorDebugAPI{
				val: currentNode.StatelessBlockValidator,
			},
			Public: false,
		})
	}

	stack.RegisterAPIs(apis)

	return currentNode, nil
}

func (n *Node) Start(ctx context.Context) error {
	// config is the static config at start, not a dynamic config
	config := n.configFetcher.Get()
	execClient, ok := n.Execution.(*gethexec.ExecutionNode)
	if !ok {
		execClient = nil
	}
	if execClient != nil {
		err := execClient.Initialize(ctx, n, n.SyncMonitor)
		if err != nil {
			return fmt.Errorf("error initializing exec client: %w", err)
		}
	}
	n.SyncMonitor.Initialize(n.InboxReader, n.TxStreamer, n.SeqCoordinator, n.Execution)
	err := n.Stack.Start()
	if err != nil {
		return fmt.Errorf("error starting geth stack: %w", err)
	}
	if execClient != nil {
		err := execClient.Start(ctx)
		if err != nil {
			return fmt.Errorf("error starting exec client: %w", err)
		}
	}
	if n.InboxTracker != nil {
		err = n.InboxTracker.Initialize()
		if err != nil {
			return fmt.Errorf("error initializing inbox tracker: %w", err)
		}
	}
	if n.BroadcastServer != nil {
		err = n.BroadcastServer.Initialize()
		if err != nil {
			return fmt.Errorf("error initializing feed broadcast server: %w", err)
		}
	}
	if n.InboxTracker != nil && n.BroadcastServer != nil && config.Sequencer && !config.SeqCoordinator.Enable {
		// Normally, the sequencer would populate the feed backlog when it acquires the lockout.
		// However, if the sequencer coordinator is not enabled, we must populate the backlog on startup.
		err = n.InboxTracker.PopulateFeedBacklog(n.BroadcastServer)
		if err != nil {
			return fmt.Errorf("error populating feed backlog on startup: %w", err)
		}
	}
	err = n.TxStreamer.Start(ctx)
	if err != nil {
		return fmt.Errorf("error starting transaction streamer: %w", err)
	}
	if n.InboxReader != nil {
		err = n.InboxReader.Start(ctx)
		if err != nil {
			return fmt.Errorf("error starting inbox reader: %w", err)
		}
	}
<<<<<<< HEAD
=======
	if n.DelayedSequencer != nil && n.SeqCoordinator == nil {
		err = n.DelayedSequencer.ForceSequenceDelayed(ctx)
		if err != nil {
			return fmt.Errorf("error performing initial delayed sequencing: %w", err)
		}
	}
	err = n.Execution.TxPublisher.Start(ctx)
>>>>>>> b3891547
	if err != nil {
		return fmt.Errorf("error starting transaction puiblisher: %w", err)
	}
	if n.SeqCoordinator != nil {
		n.SeqCoordinator.Start(ctx)
	}
	if n.MaintenanceRunner != nil {
		n.MaintenanceRunner.Start(ctx)
	}
	if n.DelayedSequencer != nil {
		n.DelayedSequencer.Start(ctx)
	}
	if n.BatchPoster != nil {
		n.BatchPoster.Start(ctx)
	}
	if n.MessagePruner != nil {
		n.MessagePruner.Start(ctx)
	}
	if n.Staker != nil {
		err = n.Staker.Initialize(ctx)
		if err != nil {
			return fmt.Errorf("error initializing staker: %w", err)
		}
	}
	if n.StatelessBlockValidator != nil {
		err = n.StatelessBlockValidator.Start(ctx)
		if err != nil {
			if n.configFetcher.Get().ValidatorRequired() {
				return fmt.Errorf("error initializing stateless block validator: %w", err)
			}
			log.Info("validation not set up", "err", err)
			n.StatelessBlockValidator = nil
			n.BlockValidator = nil
		}
	}
	if n.BlockValidator != nil {
		err = n.BlockValidator.Initialize(ctx)
		if err != nil {
			return fmt.Errorf("error initializing block validator: %w", err)
		}
		err = n.BlockValidator.Start(ctx)
		if err != nil {
			return fmt.Errorf("error starting block validator: %w", err)
		}
	}
	if n.Staker != nil {
		n.Staker.Start(ctx)
	}
	if n.L1Reader != nil {
		n.L1Reader.Start(ctx)
	}
	if n.BroadcastServer != nil {
		err = n.BroadcastServer.Start(ctx)
		if err != nil {
			return fmt.Errorf("error starting feed broadcast server: %w", err)
		}
	}
	if n.BroadcastClients != nil {
		go func() {
			if n.InboxReader != nil {
				select {
				case <-n.InboxReader.CaughtUp():
				case <-ctx.Done():
					return
				}
			}
			n.BroadcastClients.Start(ctx)
		}()
	}
	if n.configFetcher != nil {
		n.configFetcher.Start(ctx)
	}
	return nil
}

func (n *Node) StopAndWait() {
	execClient, ok := n.Execution.(*gethexec.ExecutionNode)
	if !ok {
		execClient = nil
	}
	if execClient != nil {
		execClient.StopAndWait()
	}
	if n.MaintenanceRunner != nil && n.MaintenanceRunner.Started() {
		n.MaintenanceRunner.StopAndWait()
	}
	if n.configFetcher != nil && n.configFetcher.Started() {
		n.configFetcher.StopAndWait()
	}
	if n.SeqCoordinator != nil && n.SeqCoordinator.Started() {
		// Releases the chosen sequencer lockout,
		// and stops the background thread but not the redis client.
		n.SeqCoordinator.PrepareForShutdown()
	}
	n.Stack.StopRPC() // does nothing if not running
	if n.DelayedSequencer != nil && n.DelayedSequencer.Started() {
		n.DelayedSequencer.StopAndWait()
	}
	if n.BatchPoster != nil && n.BatchPoster.Started() {
		n.BatchPoster.StopAndWait()
	}
	if n.MessagePruner != nil && n.MessagePruner.Started() {
		n.MessagePruner.StopAndWait()
	}
	if n.BroadcastServer != nil && n.BroadcastServer.Started() {
		n.BroadcastServer.StopAndWait()
	}
	if n.BroadcastClients != nil {
		n.BroadcastClients.StopAndWait()
	}
	if n.BlockValidator != nil && n.BlockValidator.Started() {
		n.BlockValidator.StopAndWait()
	}
	if n.Staker != nil {
		n.Staker.StopAndWait()
	}
	if n.StatelessBlockValidator != nil {
		n.StatelessBlockValidator.Stop()
	}
	if n.InboxReader != nil && n.InboxReader.Started() {
		n.InboxReader.StopAndWait()
	}
	if n.L1Reader != nil && n.L1Reader.Started() {
		n.L1Reader.StopAndWait()
	}
	if n.TxStreamer.Started() {
		n.TxStreamer.StopAndWait()
	}
	if n.SeqCoordinator != nil && n.SeqCoordinator.Started() {
		// Just stops the redis client (most other stuff was stopped earlier)
		n.SeqCoordinator.StopAndWait()
	}
	if n.DASLifecycleManager != nil {
		n.DASLifecycleManager.StopAndWaitUntil(2 * time.Second)
	}
	if err := n.Stack.Close(); err != nil {
		log.Error("error on stak close", "err", err)
	}
}<|MERGE_RESOLUTION|>--- conflicted
+++ resolved
@@ -14,6 +14,7 @@
 	flag "github.com/spf13/pflag"
 
 	"github.com/ethereum/go-ethereum/accounts/abi/bind"
+	"github.com/ethereum/go-ethereum/arbitrum"
 	"github.com/ethereum/go-ethereum/common"
 	"github.com/ethereum/go-ethereum/core/rawdb"
 	"github.com/ethereum/go-ethereum/core/types"
@@ -24,11 +25,7 @@
 	"github.com/ethereum/go-ethereum/params"
 	"github.com/ethereum/go-ethereum/rpc"
 
-<<<<<<< HEAD
-=======
-	"github.com/offchainlabs/nitro/arbnode/execution"
 	"github.com/offchainlabs/nitro/arbnode/resourcemanager"
->>>>>>> b3891547
 	"github.com/offchainlabs/nitro/arbutil"
 	"github.com/offchainlabs/nitro/broadcastclient"
 	"github.com/offchainlabs/nitro/broadcastclients"
@@ -310,7 +307,6 @@
 }
 
 type Config struct {
-<<<<<<< HEAD
 	Sequencer           bool                        `koanf:"sequencer"`
 	L1Reader            headerreader.Config         `koanf:"parent-chain-reader" reload:"hot"`
 	InboxReader         InboxReaderConfig           `koanf:"inbox-reader" reload:"hot"`
@@ -326,32 +322,7 @@
 	Dangerous           DangerousConfig             `koanf:"dangerous"`
 	TransactionStreamer TransactionStreamerConfig   `koanf:"transaction-streamer" reload:"hot"`
 	Maintenance         MaintenanceConfig           `koanf:"maintenance" reload:"hot"`
-=======
-	RPC                  arbitrum.Config                  `koanf:"rpc"`
-	Sequencer            execution.SequencerConfig        `koanf:"sequencer" reload:"hot"`
-	L1Reader             headerreader.Config              `koanf:"parent-chain-reader" reload:"hot"`
-	InboxReader          InboxReaderConfig                `koanf:"inbox-reader" reload:"hot"`
-	DelayedSequencer     DelayedSequencerConfig           `koanf:"delayed-sequencer" reload:"hot"`
-	BatchPoster          BatchPosterConfig                `koanf:"batch-poster" reload:"hot"`
-	MessagePruner        MessagePrunerConfig              `koanf:"message-pruner" reload:"hot"`
-	ForwardingTargetImpl string                           `koanf:"forwarding-target"`
-	Forwarder            execution.ForwarderConfig        `koanf:"forwarder"`
-	TxPreChecker         execution.TxPreCheckerConfig     `koanf:"tx-pre-checker" reload:"hot"`
-	BlockValidator       staker.BlockValidatorConfig      `koanf:"block-validator" reload:"hot"`
-	RecordingDB          arbitrum.RecordingDatabaseConfig `koanf:"recording-database"`
-	Feed                 broadcastclient.FeedConfig       `koanf:"feed" reload:"hot"`
-	Staker               staker.L1ValidatorConfig         `koanf:"staker"`
-	SeqCoordinator       SeqCoordinatorConfig             `koanf:"seq-coordinator"`
-	DataAvailability     das.DataAvailabilityConfig       `koanf:"data-availability"`
-	SyncMonitor          SyncMonitorConfig                `koanf:"sync-monitor"`
-	Dangerous            DangerousConfig                  `koanf:"dangerous"`
-	Caching              execution.CachingConfig          `koanf:"caching"`
-	Archive              bool                             `koanf:"archive"`
-	TxLookupLimit        uint64                           `koanf:"tx-lookup-limit"`
-	TransactionStreamer  TransactionStreamerConfig        `koanf:"transaction-streamer" reload:"hot"`
-	Maintenance          MaintenanceConfig                `koanf:"maintenance" reload:"hot"`
-	ResourceManagement   resourcemanager.Config           `koanf:"resource-mgmt" reload:"hot"`
->>>>>>> b3891547
+	ResourceManagement  resourcemanager.Config      `koanf:"resource-mgmt" reload:"hot"`
 }
 
 func (c *Config) Validate() error {
@@ -409,25 +380,6 @@
 	DangerousConfigAddOptions(prefix+".dangerous", f)
 	TransactionStreamerConfigAddOptions(prefix+".transaction-streamer", f)
 	MaintenanceConfigAddOptions(prefix+".maintenance", f)
-<<<<<<< HEAD
-}
-
-var ConfigDefault = Config{
-	L1Reader:            headerreader.DefaultConfig,
-	InboxReader:         DefaultInboxReaderConfig,
-	DelayedSequencer:    DefaultDelayedSequencerConfig,
-	BatchPoster:         DefaultBatchPosterConfig,
-	MessagePruner:       DefaultMessagePrunerConfig,
-	BlockValidator:      staker.DefaultBlockValidatorConfig,
-	Feed:                broadcastclient.FeedConfigDefault,
-	Staker:              staker.DefaultL1ValidatorConfig,
-	SeqCoordinator:      DefaultSeqCoordinatorConfig,
-	DataAvailability:    das.DefaultDataAvailabilityConfig,
-	SyncMonitor:         DefaultSyncMonitorConfig,
-	Dangerous:           DefaultDangerousConfig,
-	TransactionStreamer: DefaultTransactionStreamerConfig,
-=======
-	resourcemanager.ConfigAddOptions(prefix+".resource-mgmt", f)
 
 	archiveMsg := fmt.Sprintf("retain past block state (deprecated, please use %v.caching.archive)", prefix)
 	f.Bool(prefix+".archive", ConfigDefault.Archive, archiveMsg)
@@ -444,7 +396,6 @@
 	ForwardingTargetImpl: "",
 	TxPreChecker:         execution.DefaultTxPreCheckerConfig,
 	BlockValidator:       staker.DefaultBlockValidatorConfig,
-	RecordingDB:          arbitrum.DefaultRecordingDatabaseConfig,
 	Feed:                 broadcastclient.FeedConfigDefault,
 	Staker:               staker.DefaultL1ValidatorConfig,
 	SeqCoordinator:       DefaultSeqCoordinatorConfig,
@@ -455,8 +406,6 @@
 	TxLookupLimit:        126_230_400, // 1 year at 4 blocks per second
 	Caching:              execution.DefaultCachingConfig,
 	TransactionStreamer:  DefaultTransactionStreamerConfig,
-	ResourceManagement:   resourcemanager.DefaultConfig,
->>>>>>> b3891547
 }
 
 func ConfigDefaultL1Test() *Config {
@@ -630,18 +579,15 @@
 		}
 	}
 
-<<<<<<< HEAD
-=======
 	sequencerConfigFetcher := func() *execution.SequencerConfig { return &configFetcher.Get().Sequencer }
 	txprecheckConfigFetcher := func() *execution.TxPreCheckerConfig { return &configFetcher.Get().TxPreChecker }
 	exec, err := execution.CreateExecutionNode(stack, chainDb, l2BlockChain, l1Reader, syncMonitor,
-		config.ForwardingTarget(), &config.Forwarder, config.RPC, &config.RecordingDB,
+		config.ForwardingTarget(), &config.Forwarder, config.RPC,
 		sequencerConfigFetcher, txprecheckConfigFetcher)
 	if err != nil {
 		return nil, err
 	}
 
->>>>>>> b3891547
 	var broadcastServer *broadcaster.Broadcaster
 	if config.Feed.Output.Enable {
 		var maybeDataSigner signature.DataSignerFunc
@@ -888,13 +834,10 @@
 			return nil, err
 		}
 	}
-<<<<<<< HEAD
 	var messagePruner *MessagePruner
-	if config.MessagePruner.Enable && stakerObj != nil {
+	if config.MessagePruner.Enable && !config.Caching.Archive && stakerObj != nil {
 		messagePruner = NewMessagePruner(txStreamer, inboxTracker, stakerObj, func() *MessagePrunerConfig { return &configFetcher.Get().MessagePruner })
 	}
-=======
->>>>>>> b3891547
 	// always create DelayedSequencer, it won't do anything if it is disabled
 	delayedSequencer, err = NewDelayedSequencer(l1Reader, inboxReader, exec, coordinator, func() *DelayedSequencerConfig { return &configFetcher.Get().DelayedSequencer })
 	if err != nil {
@@ -1030,16 +973,7 @@
 			return fmt.Errorf("error starting inbox reader: %w", err)
 		}
 	}
-<<<<<<< HEAD
-=======
-	if n.DelayedSequencer != nil && n.SeqCoordinator == nil {
-		err = n.DelayedSequencer.ForceSequenceDelayed(ctx)
-		if err != nil {
-			return fmt.Errorf("error performing initial delayed sequencing: %w", err)
-		}
-	}
 	err = n.Execution.TxPublisher.Start(ctx)
->>>>>>> b3891547
 	if err != nil {
 		return fmt.Errorf("error starting transaction puiblisher: %w", err)
 	}
