// Copyright 2021-2022, Offchain Labs, Inc.
// For license information, see https://github.com/nitro/blob/master/LICENSE

package arbnode

import (
	"context"
	"encoding/binary"
	"errors"
	"fmt"
	"math/big"
	"time"

	flag "github.com/spf13/pflag"

	"github.com/ethereum/go-ethereum/accounts/abi/bind"
	"github.com/ethereum/go-ethereum/arbitrum"
	"github.com/ethereum/go-ethereum/common"
	"github.com/ethereum/go-ethereum/core"
	"github.com/ethereum/go-ethereum/core/rawdb"
	"github.com/ethereum/go-ethereum/core/types"
	"github.com/ethereum/go-ethereum/crypto"
	"github.com/ethereum/go-ethereum/eth"
	"github.com/ethereum/go-ethereum/ethdb"
	"github.com/ethereum/go-ethereum/log"
	"github.com/ethereum/go-ethereum/node"
	"github.com/ethereum/go-ethereum/params"
	"github.com/ethereum/go-ethereum/rpc"
	"github.com/offchainlabs/nitro/arbnode/dataposter"
	"github.com/offchainlabs/nitro/arbnode/dataposter/storage"
	"github.com/offchainlabs/nitro/arbnode/execution"
	"github.com/offchainlabs/nitro/arbnode/redislock"
	"github.com/offchainlabs/nitro/arbnode/resourcemanager"
	"github.com/offchainlabs/nitro/arbutil"
	"github.com/offchainlabs/nitro/broadcastclient"
	"github.com/offchainlabs/nitro/broadcastclients"
	"github.com/offchainlabs/nitro/broadcaster"
	"github.com/offchainlabs/nitro/cmd/chaininfo"
	"github.com/offchainlabs/nitro/das"
	"github.com/offchainlabs/nitro/solgen/go/bridgegen"
	"github.com/offchainlabs/nitro/solgen/go/challengegen"
	"github.com/offchainlabs/nitro/solgen/go/ospgen"
	"github.com/offchainlabs/nitro/solgen/go/precompilesgen"
	"github.com/offchainlabs/nitro/solgen/go/rollupgen"
	"github.com/offchainlabs/nitro/staker"
	"github.com/offchainlabs/nitro/util/contracts"
	"github.com/offchainlabs/nitro/util/headerreader"
	"github.com/offchainlabs/nitro/util/redisutil"
	"github.com/offchainlabs/nitro/util/signature"
	"github.com/offchainlabs/nitro/wsbroadcastserver"
)

func andTxSucceeded(ctx context.Context, l1Reader *headerreader.HeaderReader, tx *types.Transaction, err error) error {
	if err != nil {
		return fmt.Errorf("error submitting tx: %w", err)
	}
	_, err = l1Reader.WaitForTxApproval(ctx, tx)
	if err != nil {
		return fmt.Errorf("error executing tx: %w", err)
	}
	return nil
}

func deployBridgeCreator(ctx context.Context, l1Reader *headerreader.HeaderReader, auth *bind.TransactOpts) (common.Address, error) {
	client := l1Reader.Client()
	bridgeTemplate, tx, _, err := bridgegen.DeployBridge(auth, client)
	err = andTxSucceeded(ctx, l1Reader, tx, err)
	if err != nil {
		return common.Address{}, fmt.Errorf("bridge deploy error: %w", err)
	}

	seqInboxTemplate, tx, _, err := bridgegen.DeploySequencerInbox(auth, client)
	err = andTxSucceeded(ctx, l1Reader, tx, err)
	if err != nil {
		return common.Address{}, fmt.Errorf("sequencer inbox deploy error: %w", err)
	}

	inboxTemplate, tx, _, err := bridgegen.DeployInbox(auth, client)
	err = andTxSucceeded(ctx, l1Reader, tx, err)
	if err != nil {
		return common.Address{}, fmt.Errorf("inbox deploy error: %w", err)
	}

	rollupEventBridgeTemplate, tx, _, err := rollupgen.DeployRollupEventInbox(auth, client)
	err = andTxSucceeded(ctx, l1Reader, tx, err)
	if err != nil {
		return common.Address{}, fmt.Errorf("rollup event bridge deploy error: %w", err)
	}

	outboxTemplate, tx, _, err := bridgegen.DeployOutbox(auth, client)
	err = andTxSucceeded(ctx, l1Reader, tx, err)
	if err != nil {
		return common.Address{}, fmt.Errorf("outbox deploy error: %w", err)
	}

	bridgeCreatorAddr, tx, bridgeCreator, err := rollupgen.DeployBridgeCreator(auth, client)
	err = andTxSucceeded(ctx, l1Reader, tx, err)
	if err != nil {
		return common.Address{}, fmt.Errorf("bridge creator deploy error: %w", err)
	}

	tx, err = bridgeCreator.UpdateTemplates(auth, bridgeTemplate, seqInboxTemplate, inboxTemplate, rollupEventBridgeTemplate, outboxTemplate)
	err = andTxSucceeded(ctx, l1Reader, tx, err)
	if err != nil {
		return common.Address{}, fmt.Errorf("bridge creator update templates error: %w", err)
	}

	return bridgeCreatorAddr, nil
}

func deployChallengeFactory(ctx context.Context, l1Reader *headerreader.HeaderReader, auth *bind.TransactOpts) (common.Address, common.Address, error) {
	client := l1Reader.Client()
	osp0, tx, _, err := ospgen.DeployOneStepProver0(auth, client)
	err = andTxSucceeded(ctx, l1Reader, tx, err)
	if err != nil {
		return common.Address{}, common.Address{}, fmt.Errorf("osp0 deploy error: %w", err)
	}

	ospMem, _, _, err := ospgen.DeployOneStepProverMemory(auth, client)
	err = andTxSucceeded(ctx, l1Reader, tx, err)
	if err != nil {
		return common.Address{}, common.Address{}, fmt.Errorf("ospMemory deploy error: %w", err)
	}

	ospMath, _, _, err := ospgen.DeployOneStepProverMath(auth, client)
	err = andTxSucceeded(ctx, l1Reader, tx, err)
	if err != nil {
		return common.Address{}, common.Address{}, fmt.Errorf("ospMath deploy error: %w", err)
	}

	ospHostIo, _, _, err := ospgen.DeployOneStepProverHostIo(auth, client)
	err = andTxSucceeded(ctx, l1Reader, tx, err)
	if err != nil {
		return common.Address{}, common.Address{}, fmt.Errorf("ospHostIo deploy error: %w", err)
	}

	ospEntryAddr, tx, _, err := ospgen.DeployOneStepProofEntry(auth, client, osp0, ospMem, ospMath, ospHostIo)
	err = andTxSucceeded(ctx, l1Reader, tx, err)
	if err != nil {
		return common.Address{}, common.Address{}, fmt.Errorf("ospEntry deploy error: %w", err)
	}

	challengeManagerAddr, tx, _, err := challengegen.DeployChallengeManager(auth, client)
	err = andTxSucceeded(ctx, l1Reader, tx, err)
	if err != nil {
		return common.Address{}, common.Address{}, fmt.Errorf("ospEntry deploy error: %w", err)
	}

	return ospEntryAddr, challengeManagerAddr, nil
}

func deployRollupCreator(ctx context.Context, l1Reader *headerreader.HeaderReader, auth *bind.TransactOpts) (*rollupgen.RollupCreator, common.Address, common.Address, common.Address, error) {
	bridgeCreator, err := deployBridgeCreator(ctx, l1Reader, auth)
	if err != nil {
		return nil, common.Address{}, common.Address{}, common.Address{}, err
	}

	ospEntryAddr, challengeManagerAddr, err := deployChallengeFactory(ctx, l1Reader, auth)
	if err != nil {
		return nil, common.Address{}, common.Address{}, common.Address{}, err
	}

	rollupAdminLogic, tx, _, err := rollupgen.DeployRollupAdminLogic(auth, l1Reader.Client())
	err = andTxSucceeded(ctx, l1Reader, tx, err)
	if err != nil {
		return nil, common.Address{}, common.Address{}, common.Address{}, fmt.Errorf("rollup admin logic deploy error: %w", err)
	}

	rollupUserLogic, tx, _, err := rollupgen.DeployRollupUserLogic(auth, l1Reader.Client())
	err = andTxSucceeded(ctx, l1Reader, tx, err)
	if err != nil {
		return nil, common.Address{}, common.Address{}, common.Address{}, fmt.Errorf("rollup user logic deploy error: %w", err)
	}

	rollupCreatorAddress, tx, rollupCreator, err := rollupgen.DeployRollupCreator(auth, l1Reader.Client())
	err = andTxSucceeded(ctx, l1Reader, tx, err)
	if err != nil {
		return nil, common.Address{}, common.Address{}, common.Address{}, fmt.Errorf("rollup creator deploy error: %w", err)
	}

	validatorUtils, tx, _, err := rollupgen.DeployValidatorUtils(auth, l1Reader.Client())
	err = andTxSucceeded(ctx, l1Reader, tx, err)
	if err != nil {
		return nil, common.Address{}, common.Address{}, common.Address{}, fmt.Errorf("validator utils deploy error: %w", err)
	}

	validatorWalletCreator, tx, _, err := rollupgen.DeployValidatorWalletCreator(auth, l1Reader.Client())
	err = andTxSucceeded(ctx, l1Reader, tx, err)
	if err != nil {
		return nil, common.Address{}, common.Address{}, common.Address{}, fmt.Errorf("validator wallet creator deploy error: %w", err)
	}

	tx, err = rollupCreator.SetTemplates(
		auth,
		bridgeCreator,
		ospEntryAddr,
		challengeManagerAddr,
		rollupAdminLogic,
		rollupUserLogic,
		validatorUtils,
		validatorWalletCreator,
	)
	err = andTxSucceeded(ctx, l1Reader, tx, err)
	if err != nil {
		return nil, common.Address{}, common.Address{}, common.Address{}, fmt.Errorf("rollup set template error: %w", err)
	}

	return rollupCreator, rollupCreatorAddress, validatorUtils, validatorWalletCreator, nil
}

func GenerateRollupConfig(prod bool, wasmModuleRoot common.Hash, rollupOwner common.Address, chainConfig *params.ChainConfig, serializedChainConfig []byte, loserStakeEscrow common.Address) rollupgen.Config {
	var confirmPeriod uint64
	if prod {
		confirmPeriod = 45818
	} else {
		confirmPeriod = 20
	}
	return rollupgen.Config{
		ConfirmPeriodBlocks:      confirmPeriod,
		ExtraChallengeTimeBlocks: 200,
		StakeToken:               common.Address{},
		BaseStake:                big.NewInt(params.Ether),
		WasmModuleRoot:           wasmModuleRoot,
		Owner:                    rollupOwner,
		LoserStakeEscrow:         loserStakeEscrow,
		ChainId:                  chainConfig.ChainID,
		// TODO could the ChainConfig be just []byte?
		ChainConfig: string(serializedChainConfig),
		SequencerInboxMaxTimeVariation: rollupgen.ISequencerInboxMaxTimeVariation{
			DelayBlocks:   big.NewInt(60 * 60 * 24 / 15),
			FutureBlocks:  big.NewInt(12),
			DelaySeconds:  big.NewInt(60 * 60 * 24),
			FutureSeconds: big.NewInt(60 * 60),
		},
	}
}

<<<<<<< HEAD
func DeployOnL1(ctx context.Context, l1client arbutil.L1Interface, deployAuth *bind.TransactOpts, batchPoster common.Address, authorizeValidators uint64, readerConfig headerreader.ConfigFetcher, config rollupgen.Config) (*chaininfo.RollupAddresses, error) {
	arbSys, _ := precompilesgen.NewArbSys(types.ArbSysAddress, l1client)
	l1Reader, err := headerreader.New(ctx, l1client, readerConfig, arbSys, true)
	if err != nil {
		return nil, err
	}
	l1Reader.Start(ctx)
	defer l1Reader.StopAndWait()

=======
func DeployOnL1(ctx context.Context, parentChainReader *headerreader.HeaderReader, deployAuth *bind.TransactOpts, batchPoster common.Address, authorizeValidators uint64, config rollupgen.Config) (*chaininfo.RollupAddresses, error) {
>>>>>>> ad8cfe5d
	if config.WasmModuleRoot == (common.Hash{}) {
		return nil, errors.New("no machine specified")
	}

	rollupCreator, _, validatorUtils, validatorWalletCreator, err := deployRollupCreator(ctx, parentChainReader, deployAuth)
	if err != nil {
		return nil, fmt.Errorf("error deploying rollup creator: %w", err)
	}

	var validatorAddrs []common.Address
	for i := uint64(1); i <= authorizeValidators; i++ {
		validatorAddrs = append(validatorAddrs, crypto.CreateAddress(validatorWalletCreator, i))
	}

	tx, err := rollupCreator.CreateRollup(
		deployAuth,
		config,
		batchPoster,
		validatorAddrs,
	)
	if err != nil {
		return nil, fmt.Errorf("error submitting create rollup tx: %w", err)
	}
	receipt, err := parentChainReader.WaitForTxApproval(ctx, tx)
	if err != nil {
		return nil, fmt.Errorf("error executing create rollup tx: %w", err)
	}
	info, err := rollupCreator.ParseRollupCreated(*receipt.Logs[len(receipt.Logs)-1])
	if err != nil {
		return nil, fmt.Errorf("error parsing rollup created log: %w", err)
	}

	return &chaininfo.RollupAddresses{
		Bridge:                 info.Bridge,
		Inbox:                  info.InboxAddress,
		SequencerInbox:         info.SequencerInbox,
		DeployedAt:             receipt.BlockNumber.Uint64(),
		Rollup:                 info.RollupAddress,
		ValidatorUtils:         validatorUtils,
		ValidatorWalletCreator: validatorWalletCreator,
	}, nil
}

type Config struct {
	RPC                 arbitrum.Config                  `koanf:"rpc"`
	Sequencer           execution.SequencerConfig        `koanf:"sequencer" reload:"hot"`
	ParentChainReader   headerreader.Config              `koanf:"parent-chain-reader" reload:"hot"`
	InboxReader         InboxReaderConfig                `koanf:"inbox-reader" reload:"hot"`
	DelayedSequencer    DelayedSequencerConfig           `koanf:"delayed-sequencer" reload:"hot"`
	BatchPoster         BatchPosterConfig                `koanf:"batch-poster" reload:"hot"`
	MessagePruner       MessagePrunerConfig              `koanf:"message-pruner" reload:"hot"`
	ForwardingTarget    string                           `koanf:"forwarding-target"`
	Forwarder           execution.ForwarderConfig        `koanf:"forwarder"`
	TxPreChecker        execution.TxPreCheckerConfig     `koanf:"tx-pre-checker" reload:"hot"`
	BlockValidator      staker.BlockValidatorConfig      `koanf:"block-validator" reload:"hot"`
	RecordingDatabase   arbitrum.RecordingDatabaseConfig `koanf:"recording-database"`
	Feed                broadcastclient.FeedConfig       `koanf:"feed" reload:"hot"`
	Staker              staker.L1ValidatorConfig         `koanf:"staker" reload:"hot"`
	SeqCoordinator      SeqCoordinatorConfig             `koanf:"seq-coordinator"`
	DataAvailability    das.DataAvailabilityConfig       `koanf:"data-availability"`
	SyncMonitor         SyncMonitorConfig                `koanf:"sync-monitor"`
	Dangerous           DangerousConfig                  `koanf:"dangerous"`
	Caching             execution.CachingConfig          `koanf:"caching"`
	Archive             bool                             `koanf:"archive"`
	TxLookupLimit       uint64                           `koanf:"tx-lookup-limit"`
	TransactionStreamer TransactionStreamerConfig        `koanf:"transaction-streamer" reload:"hot"`
	Maintenance         MaintenanceConfig                `koanf:"maintenance" reload:"hot"`
	ResourceMgmt        resourcemanager.Config           `koanf:"resource-mgmt" reload:"hot"`
}

func (c *Config) Validate() error {
	if c.ParentChainReader.Enable && c.Sequencer.Enable && !c.DelayedSequencer.Enable {
		log.Warn("delayed sequencer is not enabled, despite sequencer and l1 reader being enabled")
	}
	if c.DelayedSequencer.Enable && !c.Sequencer.Enable {
		return errors.New("cannot enable delayed sequencer without enabling sequencer")
	}
	if err := c.Sequencer.Validate(); err != nil {
		return err
	}
	if err := c.BlockValidator.Validate(); err != nil {
		return err
	}
	if err := c.Maintenance.Validate(); err != nil {
		return err
	}
	if err := c.InboxReader.Validate(); err != nil {
		return err
	}
	if err := c.BatchPoster.Validate(); err != nil {
		return err
	}
	if err := c.Feed.Validate(); err != nil {
		return err
	}
	if err := c.Staker.Validate(); err != nil {
		return err
	}
	return nil
}

func (c *Config) ForwardingTargetF() string {
	if c.ForwardingTarget == "null" {
		return ""
	}

	return c.ForwardingTarget
}

func (c *Config) ValidatorRequired() bool {
	if c.BlockValidator.Enable {
		return true
	}
	if c.Staker.Enable {
		return c.Staker.ValidatorRequired()
	}
	return false
}

func ConfigAddOptions(prefix string, f *flag.FlagSet, feedInputEnable bool, feedOutputEnable bool) {
	arbitrum.ConfigAddOptions(prefix+".rpc", f)
	execution.SequencerConfigAddOptions(prefix+".sequencer", f)
	headerreader.AddOptions(prefix+".parent-chain-reader", f)
	InboxReaderConfigAddOptions(prefix+".inbox-reader", f)
	DelayedSequencerConfigAddOptions(prefix+".delayed-sequencer", f)
	BatchPosterConfigAddOptions(prefix+".batch-poster", f)
	MessagePrunerConfigAddOptions(prefix+".message-pruner", f)
	f.String(prefix+".forwarding-target", ConfigDefault.ForwardingTarget, "transaction forwarding target URL, or \"null\" to disable forwarding (if not sequencer)")
	execution.AddOptionsForNodeForwarderConfig(prefix+".forwarder", f)
	execution.TxPreCheckerConfigAddOptions(prefix+".tx-pre-checker", f)
	staker.BlockValidatorConfigAddOptions(prefix+".block-validator", f)
	arbitrum.RecordingDatabaseConfigAddOptions(prefix+".recording-database", f)
	broadcastclient.FeedConfigAddOptions(prefix+".feed", f, feedInputEnable, feedOutputEnable)
	staker.L1ValidatorConfigAddOptions(prefix+".staker", f)
	SeqCoordinatorConfigAddOptions(prefix+".seq-coordinator", f)
	das.DataAvailabilityConfigAddNodeOptions(prefix+".data-availability", f)
	SyncMonitorConfigAddOptions(prefix+".sync-monitor", f)
	DangerousConfigAddOptions(prefix+".dangerous", f)
	execution.CachingConfigAddOptions(prefix+".caching", f)
	f.Uint64(prefix+".tx-lookup-limit", ConfigDefault.TxLookupLimit, "retain the ability to lookup transactions by hash for the past N blocks (0 = all blocks)")
	TransactionStreamerConfigAddOptions(prefix+".transaction-streamer", f)
	MaintenanceConfigAddOptions(prefix+".maintenance", f)
	resourcemanager.ConfigAddOptions(prefix+".resource-mgmt", f)

	archiveMsg := fmt.Sprintf("retain past block state (deprecated, please use %v.caching.archive)", prefix)
	f.Bool(prefix+".archive", ConfigDefault.Archive, archiveMsg)
}

var ConfigDefault = Config{
	RPC:                 arbitrum.DefaultConfig,
	Sequencer:           execution.DefaultSequencerConfig,
	ParentChainReader:   headerreader.DefaultConfig,
	InboxReader:         DefaultInboxReaderConfig,
	DelayedSequencer:    DefaultDelayedSequencerConfig,
	BatchPoster:         DefaultBatchPosterConfig,
	MessagePruner:       DefaultMessagePrunerConfig,
	ForwardingTarget:    "",
	TxPreChecker:        execution.DefaultTxPreCheckerConfig,
	BlockValidator:      staker.DefaultBlockValidatorConfig,
	RecordingDatabase:   arbitrum.DefaultRecordingDatabaseConfig,
	Feed:                broadcastclient.FeedConfigDefault,
	Staker:              staker.DefaultL1ValidatorConfig,
	SeqCoordinator:      DefaultSeqCoordinatorConfig,
	DataAvailability:    das.DefaultDataAvailabilityConfig,
	SyncMonitor:         DefaultSyncMonitorConfig,
	Dangerous:           DefaultDangerousConfig,
	Archive:             false,
	TxLookupLimit:       126_230_400, // 1 year at 4 blocks per second
	Caching:             execution.DefaultCachingConfig,
	TransactionStreamer: DefaultTransactionStreamerConfig,
	ResourceMgmt:        resourcemanager.DefaultConfig,
}

func ConfigDefaultL1Test() *Config {
	config := ConfigDefaultL1NonSequencerTest()
	config.Sequencer = execution.TestSequencerConfig
	config.DelayedSequencer = TestDelayedSequencerConfig
	config.BatchPoster = TestBatchPosterConfig
	config.SeqCoordinator = TestSeqCoordinatorConfig

	return config
}

func ConfigDefaultL1NonSequencerTest() *Config {
	config := ConfigDefault
	config.ParentChainReader = headerreader.TestConfig
	config.InboxReader = TestInboxReaderConfig
	config.Sequencer.Enable = false
	config.DelayedSequencer.Enable = false
	config.BatchPoster.Enable = false
	config.SeqCoordinator.Enable = false
	config.BlockValidator = staker.TestBlockValidatorConfig
	config.Staker = staker.TestL1ValidatorConfig
	config.Staker.Enable = false
	config.BlockValidator.ValidationServer.URL = ""
	config.Forwarder = execution.DefaultTestForwarderConfig
	config.TransactionStreamer = DefaultTransactionStreamerConfig

	return &config
}

func ConfigDefaultL2Test() *Config {
	config := ConfigDefault
	config.Sequencer = execution.TestSequencerConfig
	config.ParentChainReader.Enable = false
	config.SeqCoordinator = TestSeqCoordinatorConfig
	config.Feed.Input.Verify.Dangerous.AcceptMissing = true
	config.Feed.Output.Signed = false
	config.SeqCoordinator.Signer.ECDSA.AcceptSequencer = false
	config.SeqCoordinator.Signer.ECDSA.Dangerous.AcceptMissing = true
	config.Staker = staker.TestL1ValidatorConfig
	config.Staker.Enable = false
	config.BlockValidator.ValidationServer.URL = ""
	config.TransactionStreamer = DefaultTransactionStreamerConfig

	return &config
}

type DangerousConfig struct {
	NoL1Listener bool `koanf:"no-l1-listener"`
}

var DefaultDangerousConfig = DangerousConfig{
	NoL1Listener: false,
}

func DangerousConfigAddOptions(prefix string, f *flag.FlagSet) {
	f.Bool(prefix+".no-l1-listener", DefaultDangerousConfig.NoL1Listener, "DANGEROUS! disables listening to L1. To be used in test nodes only")
}

type Node struct {
	ArbDB                   ethdb.Database
	Stack                   *node.Node
	Execution               *execution.ExecutionNode
	L1Reader                *headerreader.HeaderReader
	TxStreamer              *TransactionStreamer
	DeployInfo              *chaininfo.RollupAddresses
	InboxReader             *InboxReader
	InboxTracker            *InboxTracker
	DelayedSequencer        *DelayedSequencer
	BatchPoster             *BatchPoster
	MessagePruner           *MessagePruner
	BlockValidator          *staker.BlockValidator
	StatelessBlockValidator *staker.StatelessBlockValidator
	Staker                  *staker.Staker
	BroadcastServer         *broadcaster.Broadcaster
	BroadcastClients        *broadcastclients.BroadcastClients
	SeqCoordinator          *SeqCoordinator
	MaintenanceRunner       *MaintenanceRunner
	DASLifecycleManager     *das.LifecycleManager
	ClassicOutboxRetriever  *ClassicOutboxRetriever
	SyncMonitor             *SyncMonitor
	configFetcher           ConfigFetcher
	ctx                     context.Context
}

type ConfigFetcher interface {
	Get() *Config
	Start(context.Context)
	StopAndWait()
	Started() bool
}

func checkArbDbSchemaVersion(arbDb ethdb.Database) error {
	var version uint64
	hasVersion, err := arbDb.Has(dbSchemaVersion)
	if err != nil {
		return err
	}
	if hasVersion {
		versionBytes, err := arbDb.Get(dbSchemaVersion)
		if err != nil {
			return err
		}
		version = binary.BigEndian.Uint64(versionBytes)
	}
	for version != currentDbSchemaVersion {
		batch := arbDb.NewBatch()
		switch version {
		case 0:
			// No database updates are necessary for database format version 0->1.
			// This version adds a new format for delayed messages in the inbox tracker,
			// but it can still read the old format for old messages.
		default:
			return fmt.Errorf("unsupported database format version %v", version)
		}

		// Increment version and flush the batch
		version++
		versionBytes := make([]uint8, 8)
		binary.BigEndian.PutUint64(versionBytes, version)
		err = batch.Put(dbSchemaVersion, versionBytes)
		if err != nil {
			return err
		}
		err = batch.Write()
		if err != nil {
			return err
		}
	}
	return nil
}

func StakerDataposter(
	db ethdb.Database, l1Reader *headerreader.HeaderReader,
	transactOpts *bind.TransactOpts, cfgFetcher ConfigFetcher, syncMonitor *SyncMonitor,
) (*dataposter.DataPoster, error) {
	if transactOpts == nil {
		return nil, nil
	}
	cfg := cfgFetcher.Get()
	mdRetriever := func(ctx context.Context, blockNum *big.Int) ([]byte, error) {
		return nil, nil
	}
	redisC, err := redisutil.RedisClientFromURL(cfg.Staker.RedisUrl)
	if err != nil {
		return nil, fmt.Errorf("creating redis client from url: %w", err)
	}
	lockCfgFetcher := func() *redislock.SimpleCfg {
		return &cfg.Staker.RedisLock
	}
	redisLock, err := redislock.NewSimple(redisC, lockCfgFetcher, func() bool { return syncMonitor.Synced() })
	if err != nil {
		return nil, err
	}
	dpCfg := func() *dataposter.DataPosterConfig {
		return &cfg.Staker.DataPoster
	}
	return dataposter.NewDataPoster(db, l1Reader, transactOpts, redisC, redisLock, dpCfg, mdRetriever)
}

func createNodeImpl(
	ctx context.Context,
	stack *node.Node,
	chainDb ethdb.Database,
	arbDb ethdb.Database,
	configFetcher ConfigFetcher,
	l2BlockChain *core.BlockChain,
	l1client arbutil.L1Interface,
	deployInfo *chaininfo.RollupAddresses,
	txOptsValidator *bind.TransactOpts,
	txOptsBatchPoster *bind.TransactOpts,
	dataSigner signature.DataSignerFunc,
	fatalErrChan chan error,
) (*Node, error) {
	config := configFetcher.Get()

	err := checkArbDbSchemaVersion(arbDb)
	if err != nil {
		return nil, err
	}

	l2Config := l2BlockChain.Config()
	l2ChainId := l2Config.ChainID.Uint64()

	syncMonitor := NewSyncMonitor(&config.SyncMonitor)
	var classicOutbox *ClassicOutboxRetriever
	classicMsgDb, err := stack.OpenDatabase("classic-msg", 0, 0, "", true)
	if err != nil {
		if l2Config.ArbitrumChainParams.GenesisBlockNum > 0 {
			log.Warn("Classic Msg Database not found", "err", err)
		}
		classicOutbox = nil
	} else {
		classicOutbox = NewClassicOutboxRetriever(classicMsgDb)
	}

	var l1Reader *headerreader.HeaderReader
	if config.ParentChainReader.Enable {
		arbSys, _ := precompilesgen.NewArbSys(types.ArbSysAddress, l1client)
		l1Reader, err = headerreader.New(ctx, l1client, func() *headerreader.Config { return &configFetcher.Get().ParentChainReader }, arbSys, true)
		if err != nil {
			return nil, err
		}
	}

	sequencerConfigFetcher := func() *execution.SequencerConfig { return &configFetcher.Get().Sequencer }
	txprecheckConfigFetcher := func() *execution.TxPreCheckerConfig { return &configFetcher.Get().TxPreChecker }
	exec, err := execution.CreateExecutionNode(stack, chainDb, l2BlockChain, l1Reader, syncMonitor,
		config.ForwardingTargetF(), &config.Forwarder, config.RPC, &config.RecordingDatabase,
		sequencerConfigFetcher, txprecheckConfigFetcher)
	if err != nil {
		return nil, err
	}

	var broadcastServer *broadcaster.Broadcaster
	if config.Feed.Output.Enable {
		var maybeDataSigner signature.DataSignerFunc
		if config.Feed.Output.Signed {
			if dataSigner == nil {
				return nil, errors.New("cannot sign outgoing feed")
			}
			maybeDataSigner = dataSigner
		}
		broadcastServer = broadcaster.NewBroadcaster(func() *wsbroadcastserver.BroadcasterConfig { return &configFetcher.Get().Feed.Output }, l2ChainId, fatalErrChan, maybeDataSigner)
	}

	transactionStreamerConfigFetcher := func() *TransactionStreamerConfig { return &configFetcher.Get().TransactionStreamer }
	txStreamer, err := NewTransactionStreamer(arbDb, l2Config, exec.ExecEngine, broadcastServer, fatalErrChan, transactionStreamerConfigFetcher)
	if err != nil {
		return nil, err
	}
	var coordinator *SeqCoordinator
	var bpVerifier *contracts.BatchPosterVerifier
	if deployInfo != nil && l1client != nil {
		sequencerInboxAddr := deployInfo.SequencerInbox

		seqInboxCaller, err := bridgegen.NewSequencerInboxCaller(sequencerInboxAddr, l1client)
		if err != nil {
			return nil, err
		}
		bpVerifier = contracts.NewBatchPosterVerifier(seqInboxCaller)
	}

	if config.SeqCoordinator.Enable {
		coordinator, err = NewSeqCoordinator(dataSigner, bpVerifier, txStreamer, exec.Sequencer, syncMonitor, config.SeqCoordinator)
		if err != nil {
			return nil, err
		}
	} else if config.Sequencer.Enable && !config.Sequencer.Dangerous.NoCoordinator {
		return nil, errors.New("sequencer must be enabled with coordinator, unless dangerous.no-coordinator set")
	}
	dbs := []ethdb.Database{chainDb, arbDb}
	maintenanceRunner, err := NewMaintenanceRunner(func() *MaintenanceConfig { return &configFetcher.Get().Maintenance }, coordinator, dbs)
	if err != nil {
		return nil, err
	}

	var broadcastClients *broadcastclients.BroadcastClients
	if config.Feed.Input.Enable() {
		currentMessageCount, err := txStreamer.GetMessageCount()
		if err != nil {
			return nil, err
		}

		broadcastClients, err = broadcastclients.NewBroadcastClients(
			func() *broadcastclient.Config { return &configFetcher.Get().Feed.Input },
			l2ChainId,
			currentMessageCount,
			txStreamer,
			nil,
			fatalErrChan,
			bpVerifier,
		)
		if err != nil {
			return nil, err
		}
	}

	if !config.ParentChainReader.Enable {
		return &Node{
			ArbDB:                   arbDb,
			Stack:                   stack,
			Execution:               exec,
			L1Reader:                nil,
			TxStreamer:              txStreamer,
			DeployInfo:              nil,
			InboxReader:             nil,
			InboxTracker:            nil,
			DelayedSequencer:        nil,
			BatchPoster:             nil,
			MessagePruner:           nil,
			BlockValidator:          nil,
			StatelessBlockValidator: nil,
			Staker:                  nil,
			BroadcastServer:         broadcastServer,
			BroadcastClients:        broadcastClients,
			SeqCoordinator:          coordinator,
			MaintenanceRunner:       maintenanceRunner,
			DASLifecycleManager:     nil,
			ClassicOutboxRetriever:  classicOutbox,
			SyncMonitor:             syncMonitor,
			configFetcher:           configFetcher,
			ctx:                     ctx,
		}, nil
	}

	if deployInfo == nil {
		return nil, errors.New("deployinfo is nil")
	}
	delayedBridge, err := NewDelayedBridge(l1client, deployInfo.Bridge, deployInfo.DeployedAt)
	if err != nil {
		return nil, err
	}
	sequencerInbox, err := NewSequencerInbox(l1client, deployInfo.SequencerInbox, int64(deployInfo.DeployedAt))
	if err != nil {
		return nil, err
	}

	var daWriter das.DataAvailabilityServiceWriter
	var daReader das.DataAvailabilityServiceReader
	var dasLifecycleManager *das.LifecycleManager
	if config.DataAvailability.Enable {
		if config.BatchPoster.Enable {
			daWriter, daReader, dasLifecycleManager, err = das.CreateBatchPosterDAS(ctx, &config.DataAvailability, dataSigner, l1client, deployInfo.SequencerInbox)
			if err != nil {
				return nil, err
			}
		} else {
			daReader, dasLifecycleManager, err = das.CreateDAReaderForNode(ctx, &config.DataAvailability, l1Reader, &deployInfo.SequencerInbox)
			if err != nil {
				return nil, err
			}
		}

		daReader = das.NewReaderTimeoutWrapper(daReader, config.DataAvailability.RequestTimeout)

		if config.DataAvailability.PanicOnError {
			if daWriter != nil {
				daWriter = das.NewWriterPanicWrapper(daWriter)
			}
			daReader = das.NewReaderPanicWrapper(daReader)
		}
	} else if l2BlockChain.Config().ArbitrumChainParams.DataAvailabilityCommittee {
		return nil, errors.New("a data availability service is required for this chain, but it was not configured")
	}

	inboxTracker, err := NewInboxTracker(arbDb, txStreamer, daReader)
	if err != nil {
		return nil, err
	}
	inboxReader, err := NewInboxReader(inboxTracker, l1client, l1Reader, new(big.Int).SetUint64(deployInfo.DeployedAt), delayedBridge, sequencerInbox, func() *InboxReaderConfig { return &configFetcher.Get().InboxReader })
	if err != nil {
		return nil, err
	}
	txStreamer.SetInboxReaders(inboxReader, delayedBridge)

	var statelessBlockValidator *staker.StatelessBlockValidator
	if config.BlockValidator.ValidationServer.URL != "" {
		statelessBlockValidator, err = staker.NewStatelessBlockValidator(
			inboxReader,
			inboxTracker,
			txStreamer,
			exec.Recorder,
			rawdb.NewTable(arbDb, storage.BlockValidatorPrefix),
			daReader,
			func() *staker.BlockValidatorConfig { return &configFetcher.Get().BlockValidator },
			stack,
		)
	} else {
		err = errors.New("no validator url specified")
	}
	if err != nil {
		if config.ValidatorRequired() || config.Staker.Enable {
			return nil, fmt.Errorf("%w: failed to init block validator", err)
		}
		log.Warn("validation not supported", "err", err)
		statelessBlockValidator = nil
	}

	var blockValidator *staker.BlockValidator
	if config.ValidatorRequired() {
		blockValidator, err = staker.NewBlockValidator(
			statelessBlockValidator,
			inboxTracker,
			txStreamer,
			func() *staker.BlockValidatorConfig { return &configFetcher.Get().BlockValidator },
			fatalErrChan,
		)
		if err != nil {
			return nil, err
		}
	}

	var stakerObj *staker.Staker
	var messagePruner *MessagePruner

	if config.Staker.Enable {
		dp, err := StakerDataposter(
			rawdb.NewTable(arbDb, storage.StakerPrefix),
			l1Reader,
			txOptsValidator,
			configFetcher,
			syncMonitor,
		)
		if err != nil {
			return nil, err
		}
		getExtraGas := func() uint64 { return configFetcher.Get().Staker.ExtraGas }
		var wallet staker.ValidatorWalletInterface
		if config.Staker.UseSmartContractWallet || txOptsValidator == nil {
			var existingWalletAddress *common.Address
			if len(config.Staker.ContractWalletAddress) > 0 {
				if !common.IsHexAddress(config.Staker.ContractWalletAddress) {
					log.Error("invalid validator smart contract wallet", "addr", config.Staker.ContractWalletAddress)
					return nil, errors.New("invalid validator smart contract wallet address")
				}
				tmpAddress := common.HexToAddress(config.Staker.ContractWalletAddress)
				existingWalletAddress = &tmpAddress
			}
			wallet, err = staker.NewContractValidatorWallet(dp, existingWalletAddress, deployInfo.ValidatorWalletCreator, deployInfo.Rollup, l1Reader, txOptsValidator, int64(deployInfo.DeployedAt), func(common.Address) {}, getExtraGas)
			if err != nil {
				return nil, err
			}
		} else {
			if len(config.Staker.ContractWalletAddress) > 0 {
				return nil, errors.New("validator contract wallet specified but flag to use a smart contract wallet was not specified")
			}
			wallet, err = staker.NewEoaValidatorWallet(dp, deployInfo.Rollup, l1client, txOptsValidator, getExtraGas)
			if err != nil {
				return nil, err
			}
		}

		var confirmedNotifiers []staker.LatestConfirmedNotifier
		if config.MessagePruner.Enable && !config.Caching.Archive {
			messagePruner = NewMessagePruner(txStreamer, inboxTracker, func() *MessagePrunerConfig { return &configFetcher.Get().MessagePruner })
			confirmedNotifiers = append(confirmedNotifiers, messagePruner)
		}

		stakerObj, err = staker.NewStaker(l1Reader, wallet, bind.CallOpts{}, config.Staker, blockValidator, statelessBlockValidator, nil, confirmedNotifiers, deployInfo.ValidatorUtils, fatalErrChan)
		if err != nil {
			return nil, err
		}
		if stakerObj.Strategy() != staker.WatchtowerStrategy {
			err := wallet.Initialize(ctx)
			if err != nil {
				return nil, err
			}
		}
		var txValidatorSenderPtr *common.Address
		if txOptsValidator != nil {
			txValidatorSenderPtr = &txOptsValidator.From
		}
		whitelisted, err := stakerObj.IsWhitelisted(ctx)
		if err != nil {
			return nil, err
		}
		log.Info("running as validator", "txSender", txValidatorSenderPtr, "actingAsWallet", wallet.Address(), "whitelisted", whitelisted, "strategy", config.Staker.Strategy)
	}

	var batchPoster *BatchPoster
	var delayedSequencer *DelayedSequencer
	if config.BatchPoster.Enable {
		if txOptsBatchPoster == nil {
			return nil, errors.New("batchposter, but no TxOpts")
		}
		batchPoster, err = NewBatchPoster(rawdb.NewTable(arbDb, storage.BatchPosterPrefix), l1Reader, inboxTracker, txStreamer, syncMonitor, func() *BatchPosterConfig { return &configFetcher.Get().BatchPoster }, deployInfo, txOptsBatchPoster, daWriter)
		if err != nil {
			return nil, err
		}
	}
	// always create DelayedSequencer, it won't do anything if it is disabled
	delayedSequencer, err = NewDelayedSequencer(l1Reader, inboxReader, exec.ExecEngine, coordinator, func() *DelayedSequencerConfig { return &configFetcher.Get().DelayedSequencer })
	if err != nil {
		return nil, err
	}

	return &Node{
		ArbDB:                   arbDb,
		Stack:                   stack,
		Execution:               exec,
		L1Reader:                l1Reader,
		TxStreamer:              txStreamer,
		DeployInfo:              deployInfo,
		InboxReader:             inboxReader,
		InboxTracker:            inboxTracker,
		DelayedSequencer:        delayedSequencer,
		BatchPoster:             batchPoster,
		MessagePruner:           messagePruner,
		BlockValidator:          blockValidator,
		StatelessBlockValidator: statelessBlockValidator,
		Staker:                  stakerObj,
		BroadcastServer:         broadcastServer,
		BroadcastClients:        broadcastClients,
		SeqCoordinator:          coordinator,
		MaintenanceRunner:       maintenanceRunner,
		DASLifecycleManager:     dasLifecycleManager,
		ClassicOutboxRetriever:  classicOutbox,
		SyncMonitor:             syncMonitor,
		configFetcher:           configFetcher,
		ctx:                     ctx,
	}, nil
}

func (n *Node) OnConfigReload(_ *Config, _ *Config) error {
	// TODO
	return nil
}

func CreateNode(
	ctx context.Context,
	stack *node.Node,
	chainDb ethdb.Database,
	arbDb ethdb.Database,
	configFetcher ConfigFetcher,
	l2BlockChain *core.BlockChain,
	l1client arbutil.L1Interface,
	deployInfo *chaininfo.RollupAddresses,
	txOptsValidator *bind.TransactOpts,
	txOptsBatchPoster *bind.TransactOpts,
	dataSigner signature.DataSignerFunc,
	fatalErrChan chan error,
) (*Node, error) {
	currentNode, err := createNodeImpl(ctx, stack, chainDb, arbDb, configFetcher, l2BlockChain, l1client, deployInfo, txOptsValidator, txOptsBatchPoster, dataSigner, fatalErrChan)
	if err != nil {
		return nil, err
	}
	var apis []rpc.API
	if currentNode.BlockValidator != nil {
		apis = append(apis, rpc.API{
			Namespace: "arb",
			Version:   "1.0",
			Service:   &BlockValidatorAPI{val: currentNode.BlockValidator},
			Public:    false,
		})
	}
	if currentNode.StatelessBlockValidator != nil {
		apis = append(apis, rpc.API{
			Namespace: "arbvalidator",
			Version:   "1.0",
			Service: &BlockValidatorDebugAPI{
				val:        currentNode.StatelessBlockValidator,
				blockchain: l2BlockChain,
			},
			Public: false,
		})
	}

	apis = append(apis, rpc.API{
		Namespace: "arb",
		Version:   "1.0",
		Service:   execution.NewArbAPI(currentNode.Execution.TxPublisher),
		Public:    false,
	})
	config := configFetcher.Get()
	apis = append(apis, rpc.API{
		Namespace: "arbdebug",
		Version:   "1.0",
		Service: execution.NewArbDebugAPI(
			l2BlockChain,
			config.RPC.ArbDebug.BlockRangeBound,
			config.RPC.ArbDebug.TimeoutQueueBound,
		),
		Public: false,
	})
	apis = append(apis, rpc.API{
		Namespace: "arbtrace",
		Version:   "1.0",
		Service: execution.NewArbTraceForwarderAPI(
			config.RPC.ClassicRedirect,
			config.RPC.ClassicRedirectTimeout,
		),
		Public: false,
	})
	apis = append(apis, rpc.API{
		Namespace: "debug",
		Service:   eth.NewDebugAPI(eth.NewArbEthereum(l2BlockChain, chainDb)),
		Public:    false,
	})
	stack.RegisterAPIs(apis)

	return currentNode, nil
}

func (n *Node) Start(ctx context.Context) error {
	// config is the static config at start, not a dynamic config
	config := n.configFetcher.Get()
	n.SyncMonitor.Initialize(n.InboxReader, n.TxStreamer, n.SeqCoordinator)
	n.Execution.ArbInterface.Initialize(n)
	err := n.Stack.Start()
	if err != nil {
		return fmt.Errorf("error starting geth stack: %w", err)
	}
	err = n.Execution.Backend.Start()
	if err != nil {
		return fmt.Errorf("error starting geth backend: %w", err)
	}
	err = n.Execution.TxPublisher.Initialize(ctx)
	if err != nil {
		return fmt.Errorf("error initializing transaction publisher: %w", err)
	}
	if n.InboxTracker != nil {
		err = n.InboxTracker.Initialize()
		if err != nil {
			return fmt.Errorf("error initializing inbox tracker: %w", err)
		}
	}
	if n.BroadcastServer != nil {
		err = n.BroadcastServer.Initialize()
		if err != nil {
			return fmt.Errorf("error initializing feed broadcast server: %w", err)
		}
	}
	if n.InboxTracker != nil && n.BroadcastServer != nil && config.Sequencer.Enable && !config.SeqCoordinator.Enable {
		// Normally, the sequencer would populate the feed backlog when it acquires the lockout.
		// However, if the sequencer coordinator is not enabled, we must populate the backlog on startup.
		err = n.InboxTracker.PopulateFeedBacklog(n.BroadcastServer)
		if err != nil {
			return fmt.Errorf("error populating feed backlog on startup: %w", err)
		}
	}
	err = n.TxStreamer.Start(ctx)
	if err != nil {
		return fmt.Errorf("error starting transaction streamer: %w", err)
	}
	n.Execution.ExecEngine.Start(ctx)
	if n.InboxReader != nil {
		err = n.InboxReader.Start(ctx)
		if err != nil {
			return fmt.Errorf("error starting inbox reader: %w", err)
		}
	}
	if n.DelayedSequencer != nil && n.SeqCoordinator == nil {
		err = n.DelayedSequencer.ForceSequenceDelayed(ctx)
		if err != nil {
			return fmt.Errorf("error performing initial delayed sequencing: %w", err)
		}
	}
	err = n.Execution.TxPublisher.Start(ctx)
	if err != nil {
		return fmt.Errorf("error starting transaction puiblisher: %w", err)
	}
	if n.SeqCoordinator != nil {
		n.SeqCoordinator.Start(ctx)
	}
	if n.MaintenanceRunner != nil {
		n.MaintenanceRunner.Start(ctx)
	}
	if n.DelayedSequencer != nil {
		n.DelayedSequencer.Start(ctx)
	}
	if n.BatchPoster != nil {
		n.BatchPoster.Start(ctx)
	}
	if n.MessagePruner != nil {
		n.MessagePruner.Start(ctx)
	}
	if n.Staker != nil {
		err = n.Staker.Initialize(ctx)
		if err != nil {
			return fmt.Errorf("error initializing staker: %w", err)
		}
	}
	if n.StatelessBlockValidator != nil {
		err = n.StatelessBlockValidator.Start(ctx)
		if err != nil {
			if n.configFetcher.Get().ValidatorRequired() {
				return fmt.Errorf("error initializing stateless block validator: %w", err)
			}
			log.Info("validation not set up", "err", err)
			n.StatelessBlockValidator = nil
			n.BlockValidator = nil
		}
	}
	if n.BlockValidator != nil {
		err = n.BlockValidator.Initialize(ctx)
		if err != nil {
			return fmt.Errorf("error initializing block validator: %w", err)
		}
		err = n.BlockValidator.Start(ctx)
		if err != nil {
			return fmt.Errorf("error starting block validator: %w", err)
		}
	}
	if n.Staker != nil {
		n.Staker.Start(ctx)
	}
	if n.L1Reader != nil {
		n.L1Reader.Start(ctx)
	}
	if n.BroadcastServer != nil {
		err = n.BroadcastServer.Start(ctx)
		if err != nil {
			return fmt.Errorf("error starting feed broadcast server: %w", err)
		}
	}
	if n.BroadcastClients != nil {
		go func() {
			if n.InboxReader != nil {
				select {
				case <-n.InboxReader.CaughtUp():
				case <-ctx.Done():
					return
				}
			}
			n.BroadcastClients.Start(ctx)
		}()
	}
	if n.configFetcher != nil {
		n.configFetcher.Start(ctx)
	}
	return nil
}

func (n *Node) StopAndWait() {
	if n.MaintenanceRunner != nil && n.MaintenanceRunner.Started() {
		n.MaintenanceRunner.StopAndWait()
	}
	if n.configFetcher != nil && n.configFetcher.Started() {
		n.configFetcher.StopAndWait()
	}
	if n.SeqCoordinator != nil && n.SeqCoordinator.Started() {
		// Releases the chosen sequencer lockout,
		// and stops the background thread but not the redis client.
		n.SeqCoordinator.PrepareForShutdown()
	}
	n.Stack.StopRPC() // does nothing if not running
	if n.Execution.TxPublisher.Started() {
		n.Execution.TxPublisher.StopAndWait()
	}
	if n.DelayedSequencer != nil && n.DelayedSequencer.Started() {
		n.DelayedSequencer.StopAndWait()
	}
	if n.BatchPoster != nil && n.BatchPoster.Started() {
		n.BatchPoster.StopAndWait()
	}
	if n.MessagePruner != nil && n.MessagePruner.Started() {
		n.MessagePruner.StopAndWait()
	}
	if n.BroadcastServer != nil && n.BroadcastServer.Started() {
		n.BroadcastServer.StopAndWait()
	}
	if n.BroadcastClients != nil {
		n.BroadcastClients.StopAndWait()
	}
	if n.BlockValidator != nil && n.BlockValidator.Started() {
		n.BlockValidator.StopAndWait()
	}
	if n.Staker != nil {
		n.Staker.StopAndWait()
	}
	if n.StatelessBlockValidator != nil {
		n.StatelessBlockValidator.Stop()
	}
	n.Execution.Recorder.OrderlyShutdown()
	if n.InboxReader != nil && n.InboxReader.Started() {
		n.InboxReader.StopAndWait()
	}
	if n.L1Reader != nil && n.L1Reader.Started() {
		n.L1Reader.StopAndWait()
	}
	if n.TxStreamer.Started() {
		n.TxStreamer.StopAndWait()
	}
	if n.Execution.ExecEngine.Started() {
		n.Execution.ExecEngine.StopAndWait()
	}
	if n.SeqCoordinator != nil && n.SeqCoordinator.Started() {
		// Just stops the redis client (most other stuff was stopped earlier)
		n.SeqCoordinator.StopAndWait()
	}
	n.Execution.ArbInterface.BlockChain().Stop() // does nothing if not running
	if err := n.Execution.Backend.Stop(); err != nil {
		log.Error("backend stop", "err", err)
	}
	if n.DASLifecycleManager != nil {
		n.DASLifecycleManager.StopAndWaitUntil(2 * time.Second)
	}
	if err := n.Stack.Close(); err != nil {
		log.Error("error on stak close", "err", err)
	}
}<|MERGE_RESOLUTION|>--- conflicted
+++ resolved
@@ -235,19 +235,7 @@
 	}
 }
 
-<<<<<<< HEAD
-func DeployOnL1(ctx context.Context, l1client arbutil.L1Interface, deployAuth *bind.TransactOpts, batchPoster common.Address, authorizeValidators uint64, readerConfig headerreader.ConfigFetcher, config rollupgen.Config) (*chaininfo.RollupAddresses, error) {
-	arbSys, _ := precompilesgen.NewArbSys(types.ArbSysAddress, l1client)
-	l1Reader, err := headerreader.New(ctx, l1client, readerConfig, arbSys, true)
-	if err != nil {
-		return nil, err
-	}
-	l1Reader.Start(ctx)
-	defer l1Reader.StopAndWait()
-
-=======
 func DeployOnL1(ctx context.Context, parentChainReader *headerreader.HeaderReader, deployAuth *bind.TransactOpts, batchPoster common.Address, authorizeValidators uint64, config rollupgen.Config) (*chaininfo.RollupAddresses, error) {
->>>>>>> ad8cfe5d
 	if config.WasmModuleRoot == (common.Hash{}) {
 		return nil, errors.New("no machine specified")
 	}
