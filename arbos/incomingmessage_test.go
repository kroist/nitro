--- conflicted
+++ resolved
@@ -185,11 +185,8 @@
 				}
 			}
 
-<<<<<<< HEAD
 			FinalizeBlock(nil, nil, nil, statedb, nil)
-=======
-			FinalizeBlock(nil, nil, nil, statedb)
->>>>>>> 92983c57
+
 		}
 	}
 }