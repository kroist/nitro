package arbos

import "math/big"

const SpeedLimitPerSecond = 1000000
const GasPoolMax = SpeedLimitPerSecond * 10 * 60
const SmallGasPoolMax = SpeedLimitPerSecond * 60

const PerBlockGasLimit uint64 = 20 * 1000000

const Gwei = 1000000000
const MinimumGasPriceWei = 1 * Gwei

func (state *ArbosState) notifyGasUsed(gas uint64) {
	gasInt := int64(gas)
	state.SetGasPool(state.GasPool() - gasInt)
	state.SetSmallGasPool(state.SmallGasPool() - gasInt)
}

func (state *ArbosState) notifyGasPricerThatTimeElapsed(secondsElapsed uint64) {
	gasPool := state.GasPool()
	smallGasPool := state.SmallGasPool()
	price := state.GasPriceWei()

	minPrice := big.NewInt(MinimumGasPriceWei)
	maxPoolAsBig := big.NewInt(GasPoolMax)
	maxSmallPoolAsBig := big.NewInt(SmallGasPoolMax)
	maxProd := new(big.Int).Mul(maxPoolAsBig, maxSmallPoolAsBig)
	numeratorBase := new(big.Int).Mul(big.NewInt(121), maxProd)
	denominator := new(big.Int).Mul(big.NewInt(120), maxProd)

<<<<<<< HEAD
	for i := uint64(0); i < secondsElapsed; i++ {
		if (gasPool >= GasPoolMax) && (smallGasPool >= SmallGasPoolMax) && (price.Cmp(minPrice) <= 0) {
			break
		}
		gasPool = gasPool + SpeedLimitPerSecond
		if gasPool > GasPoolMax {
			gasPool = GasPoolMax
		}
		smallGasPool = smallGasPool + SpeedLimitPerSecond
		if smallGasPool > SmallGasPoolMax {
			smallGasPool = SmallGasPoolMax
		}
=======
	secondsLeft := secondsElapsed
	for secondsLeft > 0 {
		if (gasPool == GasPoolMax) && (smallGasPool == SmallGasPoolMax) {
			if price.Cmp(minPrice) <= 0 {
				state.SetGasPool(GasPoolMax)
				state.SetSmallGasPool(SmallGasPoolMax)
				state.SetGasPriceWei(minPrice)
				return
			} else {
				if secondsLeft >= 83 {
					// price is cut in half every 83 seconds, when both gas pools are full
					price = new(big.Int).Div(price, big.NewInt(2))
					secondsLeft -= 83
				} else {
					price = new(big.Int).Div(new(big.Int).Mul(price, big.NewInt(119)), big.NewInt(120))
					secondsLeft -= 1
				}
			}
		} else {
			gasPool = gasPool + SpeedLimitPerSecond
			if gasPool > GasPoolMax {
				gasPool = GasPoolMax
			}
			smallGasPool = smallGasPool + SpeedLimitPerSecond
			if smallGasPool > SmallGasPoolMax {
				smallGasPool = SmallGasPoolMax
			}
>>>>>>> 11f38265

		clippedGasPool := gasPool
		if clippedGasPool < 0 {
			clippedGasPool = 0
		}
		clippedSmallGasPool := smallGasPool
		if clippedSmallGasPool < 0 {
			clippedSmallGasPool = 0
		}

		numerator := new(big.Int).Sub(
			numeratorBase,
			new(big.Int).Add(
				new(big.Int).Mul(big.NewInt(clippedGasPool), maxSmallPoolAsBig),
				new(big.Int).Mul(big.NewInt(clippedSmallGasPool), maxPoolAsBig),
			),
		)

<<<<<<< HEAD
		// no need to clip the price here, because we'll do that on exit from the loop
		price = new(big.Int).Div(
			new(big.Int).Mul(price, numerator),
			denominator,
		)
=======
			// no need to clip the price here, because we'll do that on exit from the loop
			price = new(big.Int).Div(
				new(big.Int).Mul(price, numerator),
				denominator,
			)

			secondsLeft--
		}
>>>>>>> 11f38265
	}

	if price.Cmp(minPrice) < 0 {
		price = minPrice
	}
	state.SetGasPool(gasPool)
	state.SetSmallGasPool(smallGasPool)
	state.SetGasPriceWei(price)
}

func (state *ArbosState) CurrentPerBlockGasLimit() uint64 {
	pool := state.GasPool()
	if pool < 0 {
		return 0
	} else if pool > int64(PerBlockGasLimit) {
		return PerBlockGasLimit
	} else {
		return uint64(pool)
	}
}

func MaxPerBlockGasLimit() uint64 {
	return PerBlockGasLimit
}<|MERGE_RESOLUTION|>--- conflicted
+++ resolved
@@ -29,20 +29,6 @@
 	numeratorBase := new(big.Int).Mul(big.NewInt(121), maxProd)
 	denominator := new(big.Int).Mul(big.NewInt(120), maxProd)
 
-<<<<<<< HEAD
-	for i := uint64(0); i < secondsElapsed; i++ {
-		if (gasPool >= GasPoolMax) && (smallGasPool >= SmallGasPoolMax) && (price.Cmp(minPrice) <= 0) {
-			break
-		}
-		gasPool = gasPool + SpeedLimitPerSecond
-		if gasPool > GasPoolMax {
-			gasPool = GasPoolMax
-		}
-		smallGasPool = smallGasPool + SpeedLimitPerSecond
-		if smallGasPool > SmallGasPoolMax {
-			smallGasPool = SmallGasPoolMax
-		}
-=======
 	secondsLeft := secondsElapsed
 	for secondsLeft > 0 {
 		if (gasPool == GasPoolMax) && (smallGasPool == SmallGasPoolMax) {
@@ -70,32 +56,24 @@
 			if smallGasPool > SmallGasPoolMax {
 				smallGasPool = SmallGasPoolMax
 			}
->>>>>>> 11f38265
 
-		clippedGasPool := gasPool
-		if clippedGasPool < 0 {
-			clippedGasPool = 0
-		}
-		clippedSmallGasPool := smallGasPool
-		if clippedSmallGasPool < 0 {
-			clippedSmallGasPool = 0
-		}
+			clippedGasPool := gasPool
+			if clippedGasPool < 0 {
+				clippedGasPool = 0
+			}
+			clippedSmallGasPool := smallGasPool
+			if clippedSmallGasPool < 0 {
+				clippedSmallGasPool = 0
+			}
 
-		numerator := new(big.Int).Sub(
-			numeratorBase,
-			new(big.Int).Add(
-				new(big.Int).Mul(big.NewInt(clippedGasPool), maxSmallPoolAsBig),
-				new(big.Int).Mul(big.NewInt(clippedSmallGasPool), maxPoolAsBig),
-			),
-		)
+			numerator := new(big.Int).Sub(
+				numeratorBase,
+				new(big.Int).Add(
+					new(big.Int).Mul(big.NewInt(clippedGasPool), maxSmallPoolAsBig),
+					new(big.Int).Mul(big.NewInt(clippedSmallGasPool), maxPoolAsBig),
+				),
+			)
 
-<<<<<<< HEAD
-		// no need to clip the price here, because we'll do that on exit from the loop
-		price = new(big.Int).Div(
-			new(big.Int).Mul(price, numerator),
-			denominator,
-		)
-=======
 			// no need to clip the price here, because we'll do that on exit from the loop
 			price = new(big.Int).Div(
 				new(big.Int).Mul(price, numerator),
@@ -104,7 +82,6 @@
 
 			secondsLeft--
 		}
->>>>>>> 11f38265
 	}
 
 	if price.Cmp(minPrice) < 0 {
