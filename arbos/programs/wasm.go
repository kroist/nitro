// Copyright 2022-2024, Offchain Labs, Inc.
// For license information, see https://github.com/OffchainLabs/nitro/blob/master/LICENSE

//go:build wasm
// +build wasm

package programs

import (
	"encoding/binary"
	"errors"
	"unsafe"

	"github.com/ethereum/go-ethereum/common"
	"github.com/ethereum/go-ethereum/core/vm"
	"github.com/ethereum/go-ethereum/log"
	"github.com/offchainlabs/nitro/arbos/burn"
	"github.com/offchainlabs/nitro/arbos/util"
	"github.com/offchainlabs/nitro/arbutil"
	"github.com/offchainlabs/nitro/util/arbmath"
)

type addr = common.Address
type hash = common.Hash

// rust types
type u8 = uint8
type u16 = uint16
type u32 = uint32
type u64 = uint64
type usize = uintptr

// opaque types
type rustVec byte
type rustConfig byte
type rustModule byte
type rustEvmData byte

//go:wasmimport programs activate
func programActivate(
	wasm_ptr unsafe.Pointer,
	wasm_size uint32,
	pages_ptr unsafe.Pointer,
	asm_estimation_ptr unsafe.Pointer,
	init_gas_ptr unsafe.Pointer,
	version uint32,
	debug uint32,
	module_hash_ptr unsafe.Pointer,
	gas_ptr unsafe.Pointer,
	err_buf unsafe.Pointer,
	err_buf_len uint32,
) uint32

func activateProgram(
	db vm.StateDB,
	program addr,
	wasm []byte,
	pageLimit u16,
	version u16,
	debug bool,
	burner burn.Burner,
) (*activationInfo, error) {
	errBuf := make([]byte, 1024)
	debugMode := arbmath.BoolToUint32(debug)
	moduleHash := common.Hash{}
	gasPtr := burner.GasLeft()
	asmEstimate := uint32(0)
	initGas := uint32(0)

	footprint := uint16(pageLimit)
	errLen := programActivate(
		arbutil.SliceToUnsafePointer(wasm),
		uint32(len(wasm)),
		unsafe.Pointer(&footprint),
		unsafe.Pointer(&asmEstimate),
		unsafe.Pointer(&initGas),
		uint32(version),
		debugMode,
		arbutil.SliceToUnsafePointer(moduleHash[:]),
		unsafe.Pointer(gasPtr),
		arbutil.SliceToUnsafePointer(errBuf),
		uint32(len(errBuf)),
	)
	if errLen != 0 {
		err := errors.New(string(errBuf[:errLen]))
		return nil, err
	}
	return &activationInfo{moduleHash, initGas, asmEstimate, footprint}, nil
}

//go:wasmimport programs new_program
func newProgram(
	hashPtr unsafe.Pointer,
	callDataPtr unsafe.Pointer,
	callDataSize uint32,
	configHandler stylusConfigHandler,
	evmHandler evmDataHandler,
	gas uint64,
) uint32

//go:wasmimport programs pop
func popProgram()

//go:wasmimport programs set_response
func setResponse(id uint32, gas uint64, response unsafe.Pointer, response_len uint32, response2 unsafe.Pointer, response2_len uint32)

//go:wasmimport programs get_request
func getRequest(id uint32, reqLen unsafe.Pointer) uint32

//go:wasmimport programs get_request_data
func getRequestData(id uint32, dataPtr unsafe.Pointer)

//go:wasmimport programs start_program
func startProgram(module uint32) uint32

//go:wasmimport programs send_response
func sendResponse(req_id uint32) uint32

func callProgram(
	address common.Address,
	moduleHash common.Hash,
	scope *vm.ScopeContext,
	db vm.StateDB,
	interpreter *vm.EVMInterpreter,
	tracingInfo *util.TracingInfo,
	calldata []byte,
	evmData *evmData,
	params *goParams,
	memoryModel *MemoryModel,
) ([]byte, error) {
	// debug := arbmath.UintToBool(params.debugMode)
	reqHandler := newApiClosures(interpreter, tracingInfo, scope, memoryModel)

	configHandler := params.createHandler()
	dataHandler := evmData.createHandler()

	module := newProgram(
		unsafe.Pointer(&moduleHash[0]),
		arbutil.SliceToUnsafePointer(calldata),
		uint32(len(calldata)),
		configHandler,
		dataHandler,
		scope.Contract.Gas,
	)
	reqId := startProgram(module)
	for {
		var reqLen uint32
		reqTypeId := getRequest(reqId, unsafe.Pointer(&reqLen))
		reqData := make([]byte, reqLen)
		getRequestData(reqId, arbutil.SliceToUnsafePointer(reqData))
		if reqTypeId < EvmApiMethodReqOffset {
			popProgram()
			status := userStatus(reqTypeId)
			gasLeft := binary.BigEndian.Uint64(reqData[:8])
			scope.Contract.Gas = gasLeft
			data, msg, err := status.toResult(reqData[8:], params.debugMode != 0)
			if status == userFailure && params.debugMode != 0 {
				log.Warn("program failure", "err", err, "msg", msg, "program", address)
			}
			return data, err
		}
<<<<<<< HEAD
		reqType := RequestType(reqTypeId - reqTypeOffset)
		response, res2, cost := reqHandler(reqType, reqData)
		setResponse(reqId, cost, arbutil.SliceToUnsafePointer(response), uint32(len(response)), arbutil.SliceToUnsafePointer(res2), uint32(len(res2)))
=======
		reqType := RequestType(reqTypeId - EvmApiMethodReqOffset)
		response, cost := reqHandler(reqType, reqData)
		setResponse(reqId, cost, arbutil.SliceToUnsafePointer(response), uint32(len(response)))
>>>>>>> f2943921
		reqId = sendResponse(reqId)
	}
}<|MERGE_RESOLUTION|>--- conflicted
+++ resolved
@@ -159,15 +159,9 @@
 			}
 			return data, err
 		}
-<<<<<<< HEAD
-		reqType := RequestType(reqTypeId - reqTypeOffset)
+		reqType := RequestType(reqTypeId - EvmApiMethodReqOffset)
 		response, res2, cost := reqHandler(reqType, reqData)
 		setResponse(reqId, cost, arbutil.SliceToUnsafePointer(response), uint32(len(response)), arbutil.SliceToUnsafePointer(res2), uint32(len(res2)))
-=======
-		reqType := RequestType(reqTypeId - EvmApiMethodReqOffset)
-		response, cost := reqHandler(reqType, reqData)
-		setResponse(reqId, cost, arbutil.SliceToUnsafePointer(response), uint32(len(response)))
->>>>>>> f2943921
 		reqId = sendResponse(reqId)
 	}
 }