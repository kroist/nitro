package arbos

import (
	"github.com/offchainlabs/arbstate/arbos/arbosState"
	"math/big"
	"testing"
)

func TestGasPricingGasPool(t *testing.T) {
	st := arbosState.OpenArbosStateForTesting(t)
	expectedSmallGasPool := int64(arbosState.SmallGasPoolMax)
	expectedGasPool := int64(arbosState.GasPoolMax)

	checkGasPools := func() {
		t.Helper()
		if st.SmallGasPool() != expectedSmallGasPool {
			Fail(t, "wrong small gas pool, expected", expectedSmallGasPool, "but got", st.SmallGasPool())
		}

		if st.GasPool() != expectedGasPool {
			Fail(t, "wrong gas pool, expected", expectedGasPool, "but got", st.GasPool())
		}
	}

	checkGasPools()

	initialSub := int64(arbosState.SmallGasPoolMax / 2)
	st.AddToGasPools(-initialSub)

	expectedSmallGasPool -= initialSub
	expectedGasPool -= initialSub

	checkGasPools()

	elapseTimesToCheck := []int64{1, 2, 4, 10}
	totalTime := int64(0)
	for _, t := range elapseTimesToCheck {
		totalTime += t
	}
<<<<<<< HEAD
	if totalTime > (arbosState.SmallGasPoolMax-expectedSmallGasPool)/arbosState.SpeedLimitPerSecond {
		t.Fatal("should only test within small gas pool size")
=======
	if totalTime > (SmallGasPoolMax-expectedSmallGasPool)/SpeedLimitPerSecond {
		Fail(t, "should only test within small gas pool size")
>>>>>>> ac5994e4
	}

	for _, t := range elapseTimesToCheck {
		st.NotifyGasPricerThatTimeElapsed(uint64(t))
		expectedSmallGasPool += arbosState.SpeedLimitPerSecond * t
		expectedGasPool += arbosState.SpeedLimitPerSecond * t

		checkGasPools()
	}

	st.NotifyGasPricerThatTimeElapsed(10000000)

	expectedSmallGasPool = int64(arbosState.SmallGasPoolMax)
	expectedGasPool = int64(arbosState.GasPoolMax)

	checkGasPools()
}

func TestGasPricingPoolPrice(t *testing.T) {
	st := arbosState.OpenArbosStateForTesting(t)

<<<<<<< HEAD
	if st.GasPriceWei().Get().Cmp(big.NewInt(arbosState.MinimumGasPriceWei)) != 0 {
		t.Fatal("wrong initial gas price")
=======
	if st.GasPriceWei().Cmp(big.NewInt(MinimumGasPriceWei)) != 0 {
		Fail(t, "wrong initial gas price")
>>>>>>> ac5994e4
	}

	initialSub := int64(arbosState.SmallGasPoolMax * 4)
	st.AddToGasPools(-initialSub)

<<<<<<< HEAD
	if st.GasPriceWei().Get().Cmp(big.NewInt(arbosState.MinimumGasPriceWei)) != 0 {
		t.Fatal("price should not be changed")
=======
	if st.GasPriceWei().Cmp(big.NewInt(MinimumGasPriceWei)) != 0 {
		Fail(t, "price should not be changed")
>>>>>>> ac5994e4
	}

	st.NotifyGasPricerThatTimeElapsed(20)

<<<<<<< HEAD
	if st.GasPriceWei().Get().Cmp(big.NewInt(arbosState.MinimumGasPriceWei)) <= 0 {
		t.Fatal("price should be above minimum")
=======
	if st.GasPriceWei().Cmp(big.NewInt(MinimumGasPriceWei)) <= 0 {
		Fail(t, "price should be above minimum")
>>>>>>> ac5994e4
	}

	st.NotifyGasPricerThatTimeElapsed(500)

<<<<<<< HEAD
	if st.GasPriceWei().Get().Cmp(big.NewInt(arbosState.MinimumGasPriceWei)) != 0 {
		t.Fatal("price should return to minimum")
=======
	if st.GasPriceWei().Cmp(big.NewInt(MinimumGasPriceWei)) != 0 {
		Fail(t, "price should return to minimum")
>>>>>>> ac5994e4
	}
}<|MERGE_RESOLUTION|>--- conflicted
+++ resolved
@@ -37,13 +37,8 @@
 	for _, t := range elapseTimesToCheck {
 		totalTime += t
 	}
-<<<<<<< HEAD
 	if totalTime > (arbosState.SmallGasPoolMax-expectedSmallGasPool)/arbosState.SpeedLimitPerSecond {
-		t.Fatal("should only test within small gas pool size")
-=======
-	if totalTime > (SmallGasPoolMax-expectedSmallGasPool)/SpeedLimitPerSecond {
 		Fail(t, "should only test within small gas pool size")
->>>>>>> ac5994e4
 	}
 
 	for _, t := range elapseTimesToCheck {
@@ -65,46 +60,27 @@
 func TestGasPricingPoolPrice(t *testing.T) {
 	st := arbosState.OpenArbosStateForTesting(t)
 
-<<<<<<< HEAD
 	if st.GasPriceWei().Get().Cmp(big.NewInt(arbosState.MinimumGasPriceWei)) != 0 {
-		t.Fatal("wrong initial gas price")
-=======
-	if st.GasPriceWei().Cmp(big.NewInt(MinimumGasPriceWei)) != 0 {
 		Fail(t, "wrong initial gas price")
->>>>>>> ac5994e4
 	}
 
 	initialSub := int64(arbosState.SmallGasPoolMax * 4)
 	st.AddToGasPools(-initialSub)
 
-<<<<<<< HEAD
 	if st.GasPriceWei().Get().Cmp(big.NewInt(arbosState.MinimumGasPriceWei)) != 0 {
-		t.Fatal("price should not be changed")
-=======
-	if st.GasPriceWei().Cmp(big.NewInt(MinimumGasPriceWei)) != 0 {
 		Fail(t, "price should not be changed")
->>>>>>> ac5994e4
 	}
 
 	st.NotifyGasPricerThatTimeElapsed(20)
 
-<<<<<<< HEAD
 	if st.GasPriceWei().Get().Cmp(big.NewInt(arbosState.MinimumGasPriceWei)) <= 0 {
-		t.Fatal("price should be above minimum")
-=======
-	if st.GasPriceWei().Cmp(big.NewInt(MinimumGasPriceWei)) <= 0 {
 		Fail(t, "price should be above minimum")
->>>>>>> ac5994e4
 	}
+}
 
-	st.NotifyGasPricerThatTimeElapsed(500)
+st.NotifyGasPricerThatTimeElapsed(500)
 
-<<<<<<< HEAD
-	if st.GasPriceWei().Get().Cmp(big.NewInt(arbosState.MinimumGasPriceWei)) != 0 {
-		t.Fatal("price should return to minimum")
-=======
-	if st.GasPriceWei().Cmp(big.NewInt(MinimumGasPriceWei)) != 0 {
-		Fail(t, "price should return to minimum")
->>>>>>> ac5994e4
-	}
+if st.GasPriceWei().Get().Cmp(big.NewInt(arbosState.MinimumGasPriceWei)) != 0 {
+Fail(t, "price should return to minimum")
+}
 }