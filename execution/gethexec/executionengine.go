// Copyright 2022-2024, Offchain Labs, Inc.
// For license information, see https://github.com/OffchainLabs/nitro/blob/master/LICENSE

//go:build !wasm
// +build !wasm

package gethexec

/*
#cgo CFLAGS: -g -Wall -I../../target/include/
#cgo LDFLAGS: ${SRCDIR}/../../target/lib/libstylus.a -ldl -lm
#include "arbitrator.h"
*/
import "C"
import (
	"bytes"
	"context"
	"encoding/binary"
	"errors"
	"fmt"
<<<<<<< HEAD
	"math/big"
=======
	"os"
	"path"
	"runtime/pprof"
	"runtime/trace"
>>>>>>> 50627f2d
	"sync"
	"testing"
	"time"

	"github.com/ethereum/go-ethereum/core"
	"github.com/ethereum/go-ethereum/core/state"
	"github.com/ethereum/go-ethereum/core/types"
	"github.com/ethereum/go-ethereum/log"
	"github.com/ethereum/go-ethereum/metrics"
	"github.com/ethereum/go-ethereum/params"
	"github.com/google/uuid"
	"github.com/offchainlabs/nitro/arbos"
	"github.com/offchainlabs/nitro/arbos/arbosState"
	"github.com/offchainlabs/nitro/arbos/arbostypes"
	"github.com/offchainlabs/nitro/arbos/l1pricing"
	"github.com/offchainlabs/nitro/arbos/programs"
	"github.com/offchainlabs/nitro/arbutil"
	"github.com/offchainlabs/nitro/execution"
	"github.com/offchainlabs/nitro/util/arbmath"
	"github.com/offchainlabs/nitro/util/sharedmetrics"
	"github.com/offchainlabs/nitro/util/stopwaiter"
)

var (
	baseFeeGauge               = metrics.NewRegisteredGauge("arb/block/basefee", nil)
	blockGasUsedHistogram      = metrics.NewRegisteredHistogram("arb/block/gasused", nil, metrics.NewBoundedHistogramSample())
	txCountHistogram           = metrics.NewRegisteredHistogram("arb/block/transactions/count", nil, metrics.NewBoundedHistogramSample())
	txGasUsedHistogram         = metrics.NewRegisteredHistogram("arb/block/transactions/gasused", nil, metrics.NewBoundedHistogramSample())
	gasUsedSinceStartupCounter = metrics.NewRegisteredCounter("arb/gas_used", nil)
)

type ExecutionEngine struct {
	stopwaiter.StopWaiter

	bc        *core.BlockChain
	consensus execution.FullConsensusClient
	recorder  *BlockRecorder

	resequenceChan    chan []*arbostypes.MessageWithMetadata
	createBlocksMutex sync.Mutex

	newBlockNotifier chan struct{}
	latestBlockMutex sync.Mutex
	latestBlock      *types.Block

	nextScheduledVersionCheck time.Time // protected by the createBlocksMutex

	reorgSequencing            bool
	evil                       bool
	interceptDepositGweiAmount *big.Int

	prefetchBlock bool
}

type Opt func(*ExecutionEngine)

func WithEvilExecution() Opt {
	return func(exec *ExecutionEngine) {
		exec.evil = true
	}
}

func WithInterceptDepositSize(depositGwei *big.Int) Opt {
	return func(exec *ExecutionEngine) {
		exec.interceptDepositGweiAmount = depositGwei
	}
}

func NewExecutionEngine(bc *core.BlockChain, opts ...Opt) (*ExecutionEngine, error) {
	exec := &ExecutionEngine{
		bc:                         bc,
		resequenceChan:             make(chan []*arbostypes.MessageWithMetadata),
		newBlockNotifier:           make(chan struct{}, 1),
		interceptDepositGweiAmount: arbos.DefaultEvilInterceptDepositGweiAmount,
	}
	for _, o := range opts {
		o(exec)
	}
	return exec, nil
}

func (n *ExecutionEngine) Initialize(rustCacheSize uint32) {
	if rustCacheSize != 0 {
		programs.ResizeWasmLruCache(rustCacheSize)
	}
}

func (s *ExecutionEngine) SetRecorder(recorder *BlockRecorder) {
	if s.Started() {
		panic("trying to set recorder after start")
	}
	if s.recorder != nil {
		panic("trying to set recorder policy when already set")
	}
	s.recorder = recorder
}

func (s *ExecutionEngine) EnableReorgSequencing() {
	if s.Started() {
		panic("trying to enable reorg sequencing after start")
	}
	if s.reorgSequencing {
		panic("trying to enable reorg sequencing when already set")
	}
	s.reorgSequencing = true
}

func (s *ExecutionEngine) EnablePrefetchBlock() {
	if s.Started() {
		panic("trying to enable prefetch block after start")
	}
	if s.prefetchBlock {
		panic("trying to enable prefetch block when already set")
	}
	s.prefetchBlock = true
}

func (s *ExecutionEngine) SetConsensus(consensus execution.FullConsensusClient) {
	if s.Started() {
		panic("trying to set transaction consensus after start")
	}
	if s.consensus != nil {
		panic("trying to set transaction consensus when already set")
	}
	s.consensus = consensus
}

func (s *ExecutionEngine) GetBatchFetcher() execution.BatchFetcher {
	return s.consensus
}

func (s *ExecutionEngine) Reorg(count arbutil.MessageIndex, newMessages []arbostypes.MessageWithMetadataAndBlockHash, oldMessages []*arbostypes.MessageWithMetadata) ([]*execution.MessageResult, error) {
	if count == 0 {
		return nil, errors.New("cannot reorg out genesis")
	}
	s.createBlocksMutex.Lock()
	resequencing := false
	defer func() {
		// if we are resequencing old messages - don't release the lock
		// lock will be released by thread listening to resequenceChan
		if !resequencing {
			s.createBlocksMutex.Unlock()
		}
	}()
	blockNum := s.MessageIndexToBlockNumber(count - 1)
	// We can safely cast blockNum to a uint64 as it comes from MessageCountToBlockNumber
	targetBlock := s.bc.GetBlockByNumber(uint64(blockNum))
	if targetBlock == nil {
		log.Warn("reorg target block not found", "block", blockNum)
		return nil, nil
	}

	tag := s.bc.StateCache().WasmCacheTag()
	// reorg Rust-side VM state
	C.stylus_reorg_vm(C.uint64_t(blockNum), C.uint32_t(tag))

	err := s.bc.ReorgToOldBlock(targetBlock)
	if err != nil {
		return nil, err
	}

	newMessagesResults := make([]*execution.MessageResult, 0, len(oldMessages))
	for i := range newMessages {
		var msgForPrefetch *arbostypes.MessageWithMetadata
		if i < len(newMessages)-1 {
			msgForPrefetch = &newMessages[i].MessageWithMeta
		}
		msgResult, err := s.digestMessageWithBlockMutex(count+arbutil.MessageIndex(i), &newMessages[i].MessageWithMeta, msgForPrefetch)
		if err != nil {
			return nil, err
		}
		newMessagesResults = append(newMessagesResults, msgResult)
	}
	if s.recorder != nil {
		s.recorder.ReorgTo(targetBlock.Header())
	}
	if len(oldMessages) > 0 {
		s.resequenceChan <- oldMessages
		resequencing = true
	}
	return newMessagesResults, nil
}

func (s *ExecutionEngine) getCurrentHeader() (*types.Header, error) {
	currentBlock := s.bc.CurrentBlock()
	if currentBlock == nil {
		return nil, errors.New("failed to get current block")
	}
	return currentBlock, nil
}

func (s *ExecutionEngine) HeadMessageNumber() (arbutil.MessageIndex, error) {
	currentHeader, err := s.getCurrentHeader()
	if err != nil {
		return 0, err
	}
	return s.BlockNumberToMessageIndex(currentHeader.Number.Uint64())
}

func (s *ExecutionEngine) HeadMessageNumberSync(t *testing.T) (arbutil.MessageIndex, error) {
	s.createBlocksMutex.Lock()
	defer s.createBlocksMutex.Unlock()
	return s.HeadMessageNumber()
}

func (s *ExecutionEngine) NextDelayedMessageNumber() (uint64, error) {
	currentHeader, err := s.getCurrentHeader()
	if err != nil {
		return 0, err
	}
	return currentHeader.Nonce.Uint64(), nil
}

func MessageFromTxes(header *arbostypes.L1IncomingMessageHeader, txes types.Transactions, txErrors []error) (*arbostypes.L1IncomingMessage, error) {
	var l2Message []byte
	if len(txes) == 1 && txErrors[0] == nil {
		txBytes, err := txes[0].MarshalBinary()
		if err != nil {
			return nil, err
		}
		l2Message = append(l2Message, arbos.L2MessageKind_SignedTx)
		l2Message = append(l2Message, txBytes...)
	} else {
		l2Message = append(l2Message, arbos.L2MessageKind_Batch)
		sizeBuf := make([]byte, 8)
		for i, tx := range txes {
			if txErrors[i] != nil {
				continue
			}
			txBytes, err := tx.MarshalBinary()
			if err != nil {
				return nil, err
			}
			binary.BigEndian.PutUint64(sizeBuf, uint64(len(txBytes)+1))
			l2Message = append(l2Message, sizeBuf...)
			l2Message = append(l2Message, arbos.L2MessageKind_SignedTx)
			l2Message = append(l2Message, txBytes...)
		}
	}
	if len(l2Message) > arbostypes.MaxL2MessageSize {
		return nil, errors.New("l2message too long")
	}
	return &arbostypes.L1IncomingMessage{
		Header: header,
		L2msg:  l2Message,
	}, nil
}

// The caller must hold the createBlocksMutex
func (s *ExecutionEngine) resequenceReorgedMessages(messages []*arbostypes.MessageWithMetadata) {
	if !s.reorgSequencing {
		return
	}

	log.Info("Trying to resequence messages", "number", len(messages))
	lastBlockHeader, err := s.getCurrentHeader()
	if err != nil {
		log.Error("block header not found during resequence", "err", err)
		return
	}

	nextDelayedSeqNum := lastBlockHeader.Nonce.Uint64()

	for _, msg := range messages {
		// Check if the message is non-nil just to be safe
		if msg == nil || msg.Message == nil || msg.Message.Header == nil {
			continue
		}
		header := msg.Message.Header
		if header.RequestId != nil {
			delayedSeqNum := header.RequestId.Big().Uint64()
			if delayedSeqNum != nextDelayedSeqNum {
				log.Info("not resequencing delayed message due to unexpected index", "expected", nextDelayedSeqNum, "found", delayedSeqNum)
				continue
			}
			_, err := s.sequenceDelayedMessageWithBlockMutex(msg.Message, delayedSeqNum)
			if err != nil {
				log.Error("failed to re-sequence old delayed message removed by reorg", "err", err)
			}
			nextDelayedSeqNum += 1
			continue
		}
		if header.Kind != arbostypes.L1MessageType_L2Message || header.Poster != l1pricing.BatchPosterAddress {
			// This shouldn't exist?
			log.Warn("skipping non-standard sequencer message found from reorg", "header", header)
			continue
		}
		// We don't need a batch fetcher as this is an L2 message
		txes, err := arbos.ParseL2Transactions(msg.Message, s.bc.Config().ChainID, nil)
		if err != nil {
			log.Warn("failed to parse sequencer message found from reorg", "err", err)
			continue
		}
		hooks := arbos.NoopSequencingHooks()
		hooks.DiscardInvalidTxsEarly = true
		_, err = s.sequenceTransactionsWithBlockMutex(msg.Message.Header, txes, hooks)
		if err != nil {
			log.Error("failed to re-sequence old user message removed by reorg", "err", err)
			return
		}
	}
}

func (s *ExecutionEngine) sequencerWrapper(sequencerFunc func() (*types.Block, error)) (*types.Block, error) {
	attempts := 0
	for {
		s.createBlocksMutex.Lock()
		block, err := sequencerFunc()
		s.createBlocksMutex.Unlock()
		if !errors.Is(err, execution.ErrSequencerInsertLockTaken) {
			return block, err
		}
		// We got SequencerInsertLockTaken
		// option 1: there was a race, we are no longer main sequencer
		chosenErr := s.consensus.ExpectChosenSequencer()
		if chosenErr != nil {
			return nil, chosenErr
		}
		// option 2: we are in a test without very orderly sequencer coordination
		if !s.bc.Config().ArbitrumChainParams.AllowDebugPrecompiles {
			// option 3: something weird. send warning
			log.Warn("sequence transactions: insert lock takent", "attempts", attempts)
		}
		// options 2/3 fail after too many attempts
		attempts++
		if attempts > 20 {
			return nil, err
		}
		<-time.After(time.Millisecond * 100)
	}
}

func (s *ExecutionEngine) SequenceTransactions(header *arbostypes.L1IncomingMessageHeader, txes types.Transactions, hooks *arbos.SequencingHooks) (*types.Block, error) {
	return s.sequencerWrapper(func() (*types.Block, error) {
		hooks.TxErrors = nil
		return s.sequenceTransactionsWithBlockMutex(header, txes, hooks)
	})
}

// SequenceTransactionsWithProfiling runs SequenceTransactions with tracing and
// CPU profiling enabled. If the block creation takes longer than 2 seconds, it
// keeps both and prints out filenames in an error log line.
func (s *ExecutionEngine) SequenceTransactionsWithProfiling(header *arbostypes.L1IncomingMessageHeader, txes types.Transactions, hooks *arbos.SequencingHooks) (*types.Block, error) {
	pprofBuf, traceBuf := bytes.NewBuffer(nil), bytes.NewBuffer(nil)
	if err := pprof.StartCPUProfile(pprofBuf); err != nil {
		log.Error("Starting CPU profiling", "error", err)
	}
	if err := trace.Start(traceBuf); err != nil {
		log.Error("Starting tracing", "error", err)
	}
	start := time.Now()
	res, err := s.SequenceTransactions(header, txes, hooks)
	elapsed := time.Since(start)
	pprof.StopCPUProfile()
	trace.Stop()
	if elapsed > 2*time.Second {
		writeAndLog(pprofBuf, traceBuf)
		return res, err
	}
	return res, err
}

func writeAndLog(pprof, trace *bytes.Buffer) {
	id := uuid.NewString()
	pprofFile := path.Join(os.TempDir(), id+".pprof")
	if err := os.WriteFile(pprofFile, pprof.Bytes(), 0o600); err != nil {
		log.Error("Creating temporary file for pprof", "fileName", pprofFile, "error", err)
		return
	}
	traceFile := path.Join(os.TempDir(), id+".trace")
	if err := os.WriteFile(traceFile, trace.Bytes(), 0o600); err != nil {
		log.Error("Creating temporary file for trace", "fileName", traceFile, "error", err)
		return
	}
	log.Info("Transactions sequencing took longer than 2 seconds, created pprof and trace files", "pprof", pprofFile, "traceFile", traceFile)
}

func (s *ExecutionEngine) sequenceTransactionsWithBlockMutex(header *arbostypes.L1IncomingMessageHeader, txes types.Transactions, hooks *arbos.SequencingHooks) (*types.Block, error) {
	lastBlockHeader, err := s.getCurrentHeader()
	if err != nil {
		return nil, err
	}

	statedb, err := s.bc.StateAt(lastBlockHeader.Root)
	if err != nil {
		return nil, err
	}

	delayedMessagesRead := lastBlockHeader.Nonce.Uint64()

	startTime := time.Now()
	block, receipts, err := arbos.ProduceBlockAdvanced(
		header,
		txes,
		delayedMessagesRead,
		lastBlockHeader,
		statedb,
		s.bc,
		s.bc.Config(),
		hooks,
		false,
	)
	if err != nil {
		return nil, err
	}
	blockCalcTime := time.Since(startTime)
	if len(hooks.TxErrors) != len(txes) {
		return nil, fmt.Errorf("unexpected number of error results: %v vs number of txes %v", len(hooks.TxErrors), len(txes))
	}

	if len(receipts) == 0 {
		return nil, nil
	}

	allTxsErrored := true
	for _, err := range hooks.TxErrors {
		if err == nil {
			allTxsErrored = false
			break
		}
	}
	if allTxsErrored {
		return nil, nil
	}

	msg, err := MessageFromTxes(header, txes, hooks.TxErrors)
	if err != nil {
		return nil, err
	}

	pos, err := s.BlockNumberToMessageIndex(lastBlockHeader.Number.Uint64() + 1)
	if err != nil {
		return nil, err
	}

	msgWithMeta := arbostypes.MessageWithMetadata{
		Message:             msg,
		DelayedMessagesRead: delayedMessagesRead,
	}
	msgResult, err := s.resultFromHeader(block.Header())
	if err != nil {
		return nil, err
	}

	err = s.consensus.WriteMessageFromSequencer(pos, msgWithMeta, *msgResult)
	if err != nil {
		return nil, err
	}

	// Only write the block after we've written the messages, so if the node dies in the middle of this,
	// it will naturally recover on startup by regenerating the missing block.
	err = s.appendBlock(block, statedb, receipts, blockCalcTime)
	if err != nil {
		return nil, err
	}

	s.cacheL1PriceDataOfMsg(pos, receipts, block)

	return block, nil
}

func (s *ExecutionEngine) SequenceDelayedMessage(message *arbostypes.L1IncomingMessage, delayedSeqNum uint64) error {
	_, err := s.sequencerWrapper(func() (*types.Block, error) {
		return s.sequenceDelayedMessageWithBlockMutex(message, delayedSeqNum)
	})
	return err
}

func (s *ExecutionEngine) sequenceDelayedMessageWithBlockMutex(message *arbostypes.L1IncomingMessage, delayedSeqNum uint64) (*types.Block, error) {
	currentHeader, err := s.getCurrentHeader()
	if err != nil {
		return nil, err
	}

	expectedDelayed := currentHeader.Nonce.Uint64()

	lastMsg, err := s.BlockNumberToMessageIndex(currentHeader.Number.Uint64())
	if err != nil {
		return nil, err
	}

	if expectedDelayed != delayedSeqNum {
		return nil, fmt.Errorf("wrong delayed message sequenced got %d expected %d", delayedSeqNum, expectedDelayed)
	}

	messageWithMeta := arbostypes.MessageWithMetadata{
		Message:             message,
		DelayedMessagesRead: delayedSeqNum + 1,
	}

	startTime := time.Now()
	block, statedb, receipts, err := s.createBlockFromNextMessage(&messageWithMeta, false)
	if err != nil {
		return nil, err
	}
	blockCalcTime := time.Since(startTime)

	msgResult, err := s.resultFromHeader(block.Header())
	if err != nil {
		return nil, err
	}

	err = s.consensus.WriteMessageFromSequencer(lastMsg+1, messageWithMeta, *msgResult)
	if err != nil {
		return nil, err
	}

	err = s.appendBlock(block, statedb, receipts, blockCalcTime)
	if err != nil {
		return nil, err
	}

	log.Info("ExecutionEngine: Added DelayedMessages", "pos", lastMsg+1, "delayed", delayedSeqNum, "block-header", block.Header())

	return block, nil
}

func (s *ExecutionEngine) GetGenesisBlockNumber() uint64 {
	return s.bc.Config().ArbitrumChainParams.GenesisBlockNum
}

func (s *ExecutionEngine) BlockNumberToMessageIndex(blockNum uint64) (arbutil.MessageIndex, error) {
	genesis := s.GetGenesisBlockNumber()
	if blockNum < genesis {
		return 0, fmt.Errorf("blockNum %d < genesis %d", blockNum, genesis)
	}
	return arbutil.MessageIndex(blockNum - genesis), nil
}

func (s *ExecutionEngine) MessageIndexToBlockNumber(messageNum arbutil.MessageIndex) uint64 {
	return uint64(messageNum) + s.GetGenesisBlockNumber()
}

// must hold createBlockMutex
func (s *ExecutionEngine) createBlockFromNextMessage(msg *arbostypes.MessageWithMetadata, isMsgForPrefetch bool) (*types.Block, *state.StateDB, types.Receipts, error) {
	currentHeader := s.bc.CurrentBlock()
	if currentHeader == nil {
		return nil, nil, nil, errors.New("failed to get current block header")
	}

	currentBlock := s.bc.GetBlock(currentHeader.Hash(), currentHeader.Number.Uint64())
	if currentBlock == nil {
		return nil, nil, nil, errors.New("can't find block for current header")
	}

	err := s.bc.RecoverState(currentBlock)
	if err != nil {
		return nil, nil, nil, fmt.Errorf("failed to recover block %v state: %w", currentBlock.Number(), err)
	}

	statedb, err := s.bc.StateAt(currentHeader.Root)
	if err != nil {
		return nil, nil, nil, err
	}
	statedb.StartPrefetcher("TransactionStreamer")
	defer statedb.StopPrefetcher()

	opts := make([]arbos.ProduceOpt, 0)
	if s.evil {
		opts = append(opts, arbos.WithEvilProduction())
		opts = append(opts, arbos.WithInterceptDepositSize(s.interceptDepositGweiAmount))
	}
	batchFetcher := func(num uint64) ([]byte, error) {
		data, _, err := s.consensus.FetchBatch(s.GetContext(), num)
		return data, err
	}

	block, receipts, err := arbos.ProduceBlock(
		msg.Message,
		msg.DelayedMessagesRead,
		currentHeader,
		statedb,
		s.bc,
		s.bc.Config(),
		batchFetcher,
		isMsgForPrefetch,
		opts...,
	)

	return block, statedb, receipts, err
}

// must hold createBlockMutex
func (s *ExecutionEngine) appendBlock(block *types.Block, statedb *state.StateDB, receipts types.Receipts, duration time.Duration) error {
	var logs []*types.Log
	for _, receipt := range receipts {
		logs = append(logs, receipt.Logs...)
	}
	status, err := s.bc.WriteBlockAndSetHeadWithTime(block, receipts, logs, statedb, true, duration)
	if err != nil {
		return err
	}
	if status == core.SideStatTy {
		return errors.New("geth rejected block as non-canonical")
	}
	baseFeeGauge.Update(block.BaseFee().Int64())
	txCountHistogram.Update(int64(len(block.Transactions()) - 1))
	var blockGasused uint64
	for i := 1; i < len(receipts); i++ {
		val := arbmath.SaturatingUSub(receipts[i].GasUsed, receipts[i].GasUsedForL1)
		txGasUsedHistogram.Update(int64(val))
		blockGasused += val
	}
	blockGasUsedHistogram.Update(int64(blockGasused))
	gasUsedSinceStartupCounter.Inc(int64(blockGasused))
	return nil
}

func (s *ExecutionEngine) resultFromHeader(header *types.Header) (*execution.MessageResult, error) {
	if header == nil {
		return nil, fmt.Errorf("result not found")
	}
	info := types.DeserializeHeaderExtraInformation(header)
	return &execution.MessageResult{
		BlockHash: header.Hash(),
		SendRoot:  info.SendRoot,
	}, nil
}

func (s *ExecutionEngine) ResultAtPos(pos arbutil.MessageIndex) (*execution.MessageResult, error) {
	return s.resultFromHeader(s.bc.GetHeaderByNumber(s.MessageIndexToBlockNumber(pos)))
}

func (s *ExecutionEngine) GetL1GasPriceEstimate() (uint64, error) {
	bc := s.bc
	latestHeader := bc.CurrentBlock()
	latestState, err := bc.StateAt(latestHeader.Root)
	if err != nil {
		return 0, errors.New("error getting latest statedb while fetching l2 Estimate of L1 GasPrice")
	}
	arbState, err := arbosState.OpenSystemArbosState(latestState, nil, true)
	if err != nil {
		return 0, errors.New("error opening system arbos state while fetching l2 Estimate of L1 GasPrice")
	}
	l2EstimateL1GasPrice, err := arbState.L1PricingState().PricePerUnit()
	if err != nil {
		return 0, errors.New("error fetching l2 Estimate of L1 GasPrice")
	}
	return l2EstimateL1GasPrice.Uint64(), nil
}

func (s *ExecutionEngine) getL1PricingSurplus() (int64, error) {
	bc := s.bc
	latestHeader := bc.CurrentBlock()
	latestState, err := bc.StateAt(latestHeader.Root)
	if err != nil {
		return 0, errors.New("error getting latest statedb while fetching current L1 pricing surplus")
	}
	arbState, err := arbosState.OpenSystemArbosState(latestState, nil, true)
	if err != nil {
		return 0, errors.New("error opening system arbos state while fetching current L1 pricing surplus")
	}
	surplus, err := arbState.L1PricingState().GetL1PricingSurplus()
	if err != nil {
		return 0, errors.New("error fetching current L1 pricing surplus")
	}
	return surplus.Int64(), nil
}

func (s *ExecutionEngine) cacheL1PriceDataOfMsg(num arbutil.MessageIndex, receipts types.Receipts, block *types.Block) {
	var gasUsedForL1 uint64
	for i := 1; i < len(receipts); i++ {
		gasUsedForL1 += receipts[i].GasUsedForL1
	}
	gasChargedForL1 := gasUsedForL1 * block.BaseFee().Uint64()
	var callDataUnits uint64
	for _, tx := range block.Transactions() {
		callDataUnits += tx.CalldataUnits
	}
	s.consensus.CacheL1PriceDataOfMsg(num, callDataUnits, gasChargedForL1)
}

// DigestMessage is used to create a block by executing msg against the latest state and storing it.
// Also, while creating a block by executing msg against the latest state,
// in parallel, creates a block by executing msgForPrefetch (msg+1) against the latest state
// but does not store the block.
// This helps in filling the cache, so that the next block creation is faster.
func (s *ExecutionEngine) DigestMessage(num arbutil.MessageIndex, msg *arbostypes.MessageWithMetadata, msgForPrefetch *arbostypes.MessageWithMetadata) (*execution.MessageResult, error) {
	if !s.createBlocksMutex.TryLock() {
		return nil, errors.New("createBlock mutex held")
	}
	defer s.createBlocksMutex.Unlock()
	return s.digestMessageWithBlockMutex(num, msg, msgForPrefetch)
}

func (s *ExecutionEngine) digestMessageWithBlockMutex(num arbutil.MessageIndex, msg *arbostypes.MessageWithMetadata, msgForPrefetch *arbostypes.MessageWithMetadata) (*execution.MessageResult, error) {
	currentHeader, err := s.getCurrentHeader()
	if err != nil {
		return nil, err
	}
	curMsg, err := s.BlockNumberToMessageIndex(currentHeader.Number.Uint64())
	if err != nil {
		return nil, err
	}
	if curMsg+1 != num {
		return nil, fmt.Errorf("wrong message number in digest got %d expected %d", num, curMsg+1)
	}

	startTime := time.Now()
	if s.prefetchBlock && msgForPrefetch != nil {
		go func() {
			_, _, _, err := s.createBlockFromNextMessage(msgForPrefetch, true)
			if err != nil {
				return
			}
		}()
	}

	block, statedb, receipts, err := s.createBlockFromNextMessage(msg, false)
	if err != nil {
		return nil, err
	}

	err = s.appendBlock(block, statedb, receipts, time.Since(startTime))
	if err != nil {
		return nil, err
	}

	if time.Now().After(s.nextScheduledVersionCheck) {
		s.nextScheduledVersionCheck = time.Now().Add(time.Minute)
		arbState, err := arbosState.OpenSystemArbosState(statedb, nil, true)
		if err != nil {
			return nil, err
		}
		version, timestampInt, err := arbState.GetScheduledUpgrade()
		if err != nil {
			return nil, err
		}
		var timeUntilUpgrade time.Duration
		var timestamp time.Time
		if timestampInt == 0 {
			// This upgrade will take effect in the next block
			timestamp = time.Now()
		} else {
			// This upgrade is scheduled for the future
			timestamp = time.Unix(int64(timestampInt), 0)
			timeUntilUpgrade = time.Until(timestamp)
		}
		maxSupportedVersion := params.ArbitrumDevTestChainConfig().ArbitrumChainParams.InitialArbOSVersion
		logLevel := log.Warn
		if timeUntilUpgrade < time.Hour*24 {
			logLevel = log.Error
		}
		if version > maxSupportedVersion {
			logLevel(
				"you need to update your node to the latest version before this scheduled ArbOS upgrade",
				"timeUntilUpgrade", timeUntilUpgrade,
				"upgradeScheduledFor", timestamp,
				"maxSupportedArbosVersion", maxSupportedVersion,
				"pendingArbosUpgradeVersion", version,
			)
		}
	}

	sharedmetrics.UpdateSequenceNumberInBlockGauge(num)
	s.latestBlockMutex.Lock()
	s.latestBlock = block
	s.latestBlockMutex.Unlock()
	select {
	case s.newBlockNotifier <- struct{}{}:
	default:
	}

	msgResult, err := s.resultFromHeader(block.Header())
	if err != nil {
		return nil, err
	}
	return msgResult, nil
}

func (s *ExecutionEngine) ArbOSVersionForMessageNumber(messageNum arbutil.MessageIndex) (uint64, error) {
	block := s.bc.GetBlockByNumber(s.MessageIndexToBlockNumber(messageNum))
	if block == nil {
		return 0, fmt.Errorf("couldn't find block for message number %d", messageNum)
	}
	extra := types.DeserializeHeaderExtraInformation(block.Header())
	return extra.ArbOSFormatVersion, nil
}

func (s *ExecutionEngine) Start(ctx_in context.Context) {
	s.StopWaiter.Start(ctx_in, s)
	s.LaunchThread(func(ctx context.Context) {
		for {
			select {
			case <-ctx.Done():
				return
			case resequence := <-s.resequenceChan:
				s.resequenceReorgedMessages(resequence)
				s.createBlocksMutex.Unlock()
			}
		}
	})
	s.LaunchThread(func(ctx context.Context) {
		var lastBlock *types.Block
		for {
			select {
			case <-s.newBlockNotifier:
			case <-ctx.Done():
				return
			}
			s.latestBlockMutex.Lock()
			block := s.latestBlock
			s.latestBlockMutex.Unlock()
			if block != nil && (lastBlock == nil || block.Hash() != lastBlock.Hash()) {
				log.Info(
					"created block",
					"l2Block", block.Number(),
					"l2BlockHash", block.Hash(),
				)
				lastBlock = block
				select {
				case <-time.After(time.Second):
				case <-ctx.Done():
					return
				}
			}
		}
	})
}<|MERGE_RESOLUTION|>--- conflicted
+++ resolved
@@ -18,14 +18,11 @@
 	"encoding/binary"
 	"errors"
 	"fmt"
-<<<<<<< HEAD
 	"math/big"
-=======
 	"os"
 	"path"
 	"runtime/pprof"
 	"runtime/trace"
->>>>>>> 50627f2d
 	"sync"
 	"testing"
 	"time"
