// Copyright 2023, Offchain Labs, Inc.
// For license information, see https://github.com/OffchainLabs/nitro/blob/master/LICENSE

#![no_main]

use arbitrum::{contract::Call, Bytes20, Bytes32};

arbitrum::arbitrum_main!(user_main);

fn user_main(input: Vec<u8>) -> Result<Vec<u8>, Vec<u8>> {
    let mut input = input.as_slice();
    let should_revert_all = input[0];
    let count = input[1];
    input = &input[2..];

    // combined output of all calls
    let mut output = vec![];

<<<<<<< HEAD
    debug::println(format!("Calling {count} contract(s), and reverting all? {}", should_revert_all));
    for i in 0..count {
=======
    println(format!("Calling {count} contract(s)"));
    for _ in 0..count {
>>>>>>> 3c6f3b88
        let length = u32::from_be_bytes(input[..4].try_into().unwrap()) as usize;
        input = &input[4..];

        let next = &input[length..];
        let mut curr = &input[..length];

        let kind = curr[0];
        curr = &curr[1..];

        let mut value = None;
        if kind == 0 {
            value = Some(Bytes32::from_slice(&curr[..32]).unwrap());
            curr = &curr[32..];
        }

        let addr = Bytes20::from_slice(&curr[..20]).unwrap();
        let data = &curr[20..];
        println(match value {
            Some(value) if value != Bytes32::default() => format!(
<<<<<<< HEAD
                "{i} Calling {addr} with {} bytes and value {} {kind}",
                hex::encode(data),
                hex::encode(&value)
=======
                "Calling {addr} with {} bytes and value {} {kind}",
                data.len(),
                hex::encode(value)
>>>>>>> 3c6f3b88
            ),
            _ => format!("{i} Calling {addr} with {} bytes {kind}", hex::encode(data)),
        });
        let return_data = match kind {
<<<<<<< HEAD
            0 => contract::call(addr, data, value, None),
            1 => contract::delegate_call(addr, data, None),
            2 => contract::static_call(addr, data, None),
            x => panic!("unknown call kind {x}"),
        };
        let results = match return_data {
            Ok(data) => {
                debug::println(format!("SUCCESS Call {}", i));
                Ok::<Vec<u8>, Vec<u8>>(data)
            },
            Err(data) => {
                debug::println(format!("FAILED Call {}", i));
                if should_revert_all == 1 {
                    return Err(data);
                }
                Ok(data)
            }
        }?;
        if !results.is_empty() {
            debug::println(format!(
                "{i} Contract {addr} returned {} bytes",
                results.len(),
=======
            0 => Call::new().value(value.unwrap_or_default()),
            1 => Call::new_delegate(),
            2 => Call::new_static(),
            x => panic!("unknown call kind {x}"),
        }.call(addr, data)?;
        if !return_data.is_empty() {
            println(format!(
                "Contract {addr} returned {} bytes",
                return_data.len()
>>>>>>> 3c6f3b88
            ));
        }
        output.extend(results);
        input = next;
    }

    Ok(output)
}

fn println(_text: impl AsRef<str>) {
    // arbitrum::debug::println(text)
}<|MERGE_RESOLUTION|>--- conflicted
+++ resolved
@@ -16,13 +16,8 @@
     // combined output of all calls
     let mut output = vec![];
 
-<<<<<<< HEAD
-    debug::println(format!("Calling {count} contract(s), and reverting all? {}", should_revert_all));
+    println(format!("Calling {count} contract(s), and reverting all? {}", should_revert_all));
     for i in 0..count {
-=======
-    println(format!("Calling {count} contract(s)"));
-    for _ in 0..count {
->>>>>>> 3c6f3b88
         let length = u32::from_be_bytes(input[..4].try_into().unwrap()) as usize;
         input = &input[4..];
 
@@ -42,20 +37,13 @@
         let data = &curr[20..];
         println(match value {
             Some(value) if value != Bytes32::default() => format!(
-<<<<<<< HEAD
                 "{i} Calling {addr} with {} bytes and value {} {kind}",
                 hex::encode(data),
                 hex::encode(&value)
-=======
-                "Calling {addr} with {} bytes and value {} {kind}",
-                data.len(),
-                hex::encode(value)
->>>>>>> 3c6f3b88
             ),
             _ => format!("{i} Calling {addr} with {} bytes {kind}", hex::encode(data)),
         });
         let return_data = match kind {
-<<<<<<< HEAD
             0 => contract::call(addr, data, value, None),
             1 => contract::delegate_call(addr, data, None),
             2 => contract::static_call(addr, data, None),
@@ -63,11 +51,11 @@
         };
         let results = match return_data {
             Ok(data) => {
-                debug::println(format!("SUCCESS Call {}", i));
+                println(format!("SUCCESS Call {}", i));
                 Ok::<Vec<u8>, Vec<u8>>(data)
             },
             Err(data) => {
-                debug::println(format!("FAILED Call {}", i));
+                println(format!("FAILED Call {}", i));
                 if should_revert_all == 1 {
                     return Err(data);
                 }
@@ -75,20 +63,9 @@
             }
         }?;
         if !results.is_empty() {
-            debug::println(format!(
+            println(format!(
                 "{i} Contract {addr} returned {} bytes",
                 results.len(),
-=======
-            0 => Call::new().value(value.unwrap_or_default()),
-            1 => Call::new_delegate(),
-            2 => Call::new_static(),
-            x => panic!("unknown call kind {x}"),
-        }.call(addr, data)?;
-        if !return_data.is_empty() {
-            println(format!(
-                "Contract {addr} returned {} bytes",
-                return_data.len()
->>>>>>> 3c6f3b88
             ));
         }
         output.extend(results);
