--- conflicted
+++ resolved
@@ -14,33 +14,19 @@
 mod value;
 pub mod wavm;
 
-<<<<<<< HEAD
 use crate::machine::{argument_data_to_inbox, Machine};
 use eyre::Result;
-use machine::{GlobalState, MachineStatus};
-=======
-use crate::{
-    binary::WasmBinary,
-    machine::{argument_data_to_inbox, Machine},
-};
-use eyre::{bail, Result};
 use machine::{get_empty_preimage_resolver, GlobalState, MachineStatus, PreimageResolver};
->>>>>>> 6bbd6c60
 use sha3::{Digest, Keccak256};
 use static_assertions::const_assert_eq;
 use std::{
     ffi::CStr,
     os::raw::{c_char, c_int},
     path::Path,
-<<<<<<< HEAD
-    sync::atomic::{self, AtomicU8},
-=======
-    process::Command,
     sync::{
         atomic::{self, AtomicU8},
         Arc,
     },
->>>>>>> 6bbd6c60
 };
 use utils::{Bytes32, CBytes};
 
