--- conflicted
+++ resolved
@@ -4,34 +4,6 @@
 (module
     (import "hostio" "wavm_link_module" (func $link (param i32) (result i32)))
     (import "hostio" "wavm_unlink_module" (func $unlink (param) (result)))
-<<<<<<< HEAD
-    (data (i32.const 0x0)
-         "\88\ff\33\e2\65\70\e0\88\b2\1f\03\64\34\36\05\7e\39\71\a5\6c\ba\96\76\7b\6a\e9\70\13\13\46\95\2f")
-    (data (i32.const 0x20)
-         "\d2\49\05\37\66\54\9e\fc\eb\af\cb\3d\50\71\2b\34\45\34\02\45\ed\16\83\34\bb\63\8b\c7\e6\a1\ff\10")
-    (data (i32.const 0x40)
-         "\e8\14\3b\94\37\e9\51\b6\58\41\40\77\8b\82\bf\c9\df\23\35\a1\74\9d\8c\0e\03\eb\5d\51\b0\13\5f\91")
-    (data (i32.const 0x60)
-         "\4f\bb\49\69\d5\5e\d7\bc\c8\15\4b\4d\44\47\2a\0d\99\c6\d0\6f\c4\45\12\b7\23\4d\08\7d\e5\d8\f3\90")
-    (data (i32.const 0x80)
-         "\e6\b9\67\33\7a\c5\b0\b5\76\00\3a\6e\f2\9b\11\2f\42\64\b1\ae\98\b1\77\92\b0\b1\51\58\23\94\d6\ee")
-    (data (i32.const 0xa0)
-         "\7f\96\bd\e6\06\55\44\38\ec\a9\82\e5\3c\0d\b2\76\b2\62\9d\20\91\65\c8\ff\ed\20\0e\59\7e\ef\38\a0")
-    (data (i32.const 0xc0)
-         "\36\7c\f6\0c\3c\bc\29\2f\ab\7d\4e\59\2c\6b\61\1d\c5\9c\49\a5\65\d3\a7\ef\2d\2a\f7\f1\d0\b1\5e\e9")
-    (data (i32.const 0xe0)
-         "\be\9e\03\4f\9e\57\a7\c4\ae\af\8f\43\65\55\8e\68\d7\81\1a\e9\07\4e\5e\a8\d1\3d\21\34\e4\18\dd\68")
-    (data (i32.const 0x100)
-         "\b0\9d\f3\19\d9\ac\bc\dd\cf\55\b0\7b\06\6d\98\2c\59\7d\07\88\47\b3\b2\22\ca\40\64\22\30\ae\a0\67")
-    (data (i32.const 0x120)
-         "\80\d3\d5\e6\1a\9a\9d\58\9a\e8\42\d5\69\2f\c2\38\16\47\44\b1\5b\66\c5\d6\dc\8f\f5\b3\66\91\4a\ee")
-    (data (i32.const 0x140)
-         "\db\ec\76\43\14\38\9b\f4\a6\6e\25\f7\f5\94\6c\da\b6\e4\f9\cc\e6\2f\00\36\bc\e9\8c\66\fd\dd\68\f9")
-    (data (i32.const 0x160)
-         "\2c\ab\68\c3\22\a0\7e\25\00\a5\64\5b\29\72\27\bb\c0\54\d1\60\69\9b\d9\c9\c8\7c\30\1e\eb\ea\3e\f9")
-    (data (i32.const 0x180)
-         "\ef\4e\09\6e\04\c1\9f\eb\58\84\a5\40\8a\79\27\23\ac\e8\bf\bf\db\be\e2\f3\cb\4c\c3\d2\5f\c7\c7\4c")
-=======
     (data (i32.const 0x000)
         "\a6\44\c7\fc\d3\a2\7b\00\60\f2\7c\32\47\2c\3b\0f\c0\88\94\8c\5b\9f\b1\9c\17\11\9d\70\04\6e\9e\25") ;; block
     (data (i32.const 0x020)
@@ -58,7 +30,6 @@
         "\10\a4\b0\c7\91\26\6b\fb\f7\92\f5\e5\67\e0\03\d7\ee\7f\cf\7e\0a\52\6e\b3\92\46\c3\94\6f\21\b8\f8") ;; user
     (data (i32.const 0x180)
         "\f6\ad\69\79\fc\db\8a\af\27\48\ac\7c\54\5f\b2\a8\f2\80\f8\69\a6\75\59\a7\80\58\ba\26\39\5e\aa\c9") ;; return
->>>>>>> f44b737c
     (func $start (local $counter i32)
 
          ;; add modules
