--- conflicted
+++ resolved
@@ -38,20 +38,12 @@
 	preimageCache      preimageCache
 	posToValidate      posToValidateList
 	posToValidateMutex sync.Mutex
-<<<<<<< HEAD
-	posNext            uint64
-	batchNrValidated   uint64
-	blocksValidated    uint64
-	posValidatedMutex  sync.Mutex
-	posNextSend        uint64
 	initialModuleRoot  common.Hash
-=======
 
 	blocksValidated      uint64
 	blocksValidatedMutex sync.Mutex
 	earliestBatchKept    uint64
 	posNextSend          uint64
->>>>>>> 897365d2
 
 	baseMachine *ArbitratorMachine
 
