//SPDX-License-Identifier: UNLICENSED
pragma solidity ^0.8.0;

import "../libraries/DelegateCallAware.sol";
import "../osp/IOneStepProofEntry.sol";
import "./IChallengeResultReceiver.sol";
import "./ChallengeLib.sol";
import "./ChallengeCore.sol";
import "./IChallenge.sol";

<<<<<<< HEAD
contract ExecutionChallenge is ChallengeCore {
=======
contract ExecutionChallenge is ChallengeCore, DelegateCallAware, IChallenge {
>>>>>>> e8efa7ba
    event OneStepProofCompleted();

    IOneStepProofEntry public osp;
    ExecutionContext public execCtx;

    function initialize(
        IOneStepProofEntry osp_,
        IChallengeResultReceiver resultReceiver_,
        ExecutionContext memory execCtx_,
        bytes32[2] memory startAndEndHashes,
        uint256 challenge_length,
        address asserter_,
        address challenger_,
        uint256 asserterTimeLeft_,
        uint256 challengerTimeLeft_
    ) public onlyDelegated {
        require(address(resultReceiver) == address(0), "ALREADY_INIT");
        require(address(resultReceiver_) != address(0), "NO_RESULT_RECEIVER");
        require(challenge_length <= OneStepProofEntryLib.MAX_STEPS, "CHALLENGE_TOO_LONG");
        osp = osp_;
        resultReceiver = resultReceiver_;
        execCtx = execCtx_;
        bytes32[] memory segments = new bytes32[](2);
        segments[0] = startAndEndHashes[0];
        segments[1] = startAndEndHashes[1];
        challengeStateHash = ChallengeLib.hashChallengeState(0, challenge_length, segments);
        asserter = asserter_;
        challenger = challenger_;
        asserterTimeLeft = asserterTimeLeft_;
        challengerTimeLeft = challengerTimeLeft_;
        lastMoveTimestamp = block.timestamp;
        turn = Turn.CHALLENGER;

        emit InitiatedChallenge();
        emit Bisected(
            challengeStateHash,
            0,
            challenge_length,
            segments
        );
    }

    function oneStepProveExecution(
        uint256 oldSegmentsStart,
        uint256 oldSegmentsLength,
        bytes32[] calldata oldSegments,
        uint256 challengePosition,
        bytes calldata proof
    ) external takeTurn {
        (uint256 challengeStart, uint256 challengeLength) = extractChallengeSegment(
            oldSegmentsStart,
            oldSegmentsLength,
            oldSegments,
            challengePosition
        );
        require(challengeLength == 1, "TOO_LONG");

        bytes32 afterHash = osp.proveOneStep(
            execCtx,
            challengeStart,
            oldSegments[challengePosition],
            proof
        );
        require(
            afterHash != oldSegments[challengePosition + 1],
            "SAME_OSP_END"
        );

        emit OneStepProofCompleted();
        _currentWin();
    }

    function clearChallenge() external override {
        require(msg.sender == address(resultReceiver), "NOT_RES_RECEIVER");
        turn = Turn.NO_CHALLENGE;
    }

    function _currentWin() private {
        // As a safety measure, challenges can only be resolved by timeouts during mainnet beta.
        // As state is 0, no move is possible. The other party will lose via timeout
        challengeStateHash = bytes32(0);

        // if (turn == Turn.ASSERTER) {
        //     _asserterWin();
        // } else if (turn == Turn.CHALLENGER) {
        //     _challengerWin();
        // } else {
        // 	   revert(NO_TURN);
        // }
    }
}<|MERGE_RESOLUTION|>--- conflicted
+++ resolved
@@ -8,11 +8,7 @@
 import "./ChallengeCore.sol";
 import "./IChallenge.sol";
 
-<<<<<<< HEAD
-contract ExecutionChallenge is ChallengeCore {
-=======
-contract ExecutionChallenge is ChallengeCore, DelegateCallAware, IChallenge {
->>>>>>> e8efa7ba
+contract ExecutionChallenge is ChallengeCore, DelegateCallAware {
     event OneStepProofCompleted();
 
     IOneStepProofEntry public osp;
